--- conflicted
+++ resolved
@@ -39,15 +39,10 @@
     "tests/.*/.*/ssz_static/LightClientOptimistic",
     # LightClientFinalityUpdate
     "tests/.*/.*/ssz_static/LightClientFinalityUpdate",
-<<<<<<< HEAD
-    # Merkle-proof tests for light clients
-    "tests/.*/.*/merkle/single_proof",
     # Eip4844 tests are disabled for now.
     "tests/.*/eip4844",
-=======
     # Capella tests are disabled for now.
     "tests/.*/capella",
->>>>>>> 22115049
     # One of the EF researchers likes to pack the tarballs on a Mac
     ".*\.DS_Store.*",
     # More Mac weirdness.
