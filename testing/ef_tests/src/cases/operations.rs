use super::*;
use crate::bls_setting::BlsSetting;
use crate::case_result::compare_beacon_state_results_without_caches;
use crate::decode::{ssz_decode_file, ssz_decode_file_with, ssz_decode_state, yaml_decode_file};
use crate::testing_spec;
use serde_derive::Deserialize;
<<<<<<< HEAD
use ssz::Decode;
=======
use state_processing::common::update_progressive_balances_cache::initialize_progressive_balances_cache;
>>>>>>> 246d52d2
use state_processing::{
    per_block_processing::{
        errors::BlockProcessingError,
        process_block_header, process_execution_payload,
        process_operations::{
            altair, base, process_attester_slashings, process_bls_to_execution_changes,
            process_deposits, process_exits, process_proposer_slashings,
        },
        process_sync_aggregate, process_withdrawals, VerifyBlockRoot, VerifySignatures,
    },
    ConsensusContext,
};
use std::fmt::Debug;
use std::path::Path;
use types::{
    Attestation, AttesterSlashing, BeaconBlock, BeaconBlockBody, BeaconBlockBodyCapella,
    BeaconBlockBodyDeneb, BeaconBlockBodyMerge, BeaconState, BlindedPayload, ChainSpec, Deposit,
    EthSpec, ExecutionPayload, ForkName, FullPayload, ProposerSlashing, SignedBlsToExecutionChange,
    SignedVoluntaryExit, SyncAggregate,
};

#[derive(Debug, Clone, Default, Deserialize)]
struct Metadata {
    description: Option<String>,
    bls_setting: Option<BlsSetting>,
}

#[derive(Debug, Clone, Deserialize)]
struct ExecutionMetadata {
    execution_valid: bool,
}

/// Newtype for testing withdrawals.
#[derive(Debug, Clone, Deserialize)]
pub struct WithdrawalsPayload<T: EthSpec> {
    payload: FullPayload<T>,
}

#[derive(Debug, Clone)]
pub struct Operations<E: EthSpec, O: Operation<E>> {
    metadata: Metadata,
    execution_metadata: Option<ExecutionMetadata>,
    pub pre: BeaconState<E>,
    pub operation: Option<O>,
    pub post: Option<BeaconState<E>>,
}

pub trait Operation<E: EthSpec>: Debug + Sync + Sized {
    fn handler_name() -> String;

    fn filename() -> String {
        format!("{}.ssz_snappy", Self::handler_name())
    }

    fn is_enabled_for_fork(_fork_name: ForkName) -> bool {
        true
    }

    fn decode(path: &Path, fork_name: ForkName, spec: &ChainSpec) -> Result<Self, Error>;

    fn apply_to(
        &self,
        state: &mut BeaconState<E>,
        spec: &ChainSpec,
        _: &Operations<E, Self>,
    ) -> Result<(), BlockProcessingError>;
}

impl<E: EthSpec> Operation<E> for Attestation<E> {
    fn handler_name() -> String {
        "attestation".into()
    }

    fn decode(path: &Path, _fork_name: ForkName, _spec: &ChainSpec) -> Result<Self, Error> {
        ssz_decode_file(path)
    }

    fn apply_to(
        &self,
        state: &mut BeaconState<E>,
        spec: &ChainSpec,
        _: &Operations<E, Self>,
    ) -> Result<(), BlockProcessingError> {
        let mut ctxt = ConsensusContext::new(state.slot());
        match state {
            BeaconState::Base(_) => base::process_attestations(
                state,
                &[self.clone()],
                VerifySignatures::True,
                &mut ctxt,
                spec,
            ),
<<<<<<< HEAD
            BeaconState::Altair(_)
            | BeaconState::Merge(_)
            | BeaconState::Capella(_)
            | BeaconState::Deneb(_) => {
=======
            BeaconState::Altair(_) | BeaconState::Merge(_) | BeaconState::Capella(_) => {
                initialize_progressive_balances_cache(state, None, spec)?;
>>>>>>> 246d52d2
                altair::process_attestation(state, self, 0, &mut ctxt, VerifySignatures::True, spec)
            }
        }
    }
}

impl<E: EthSpec> Operation<E> for AttesterSlashing<E> {
    fn handler_name() -> String {
        "attester_slashing".into()
    }

    fn decode(path: &Path, _fork_name: ForkName, _spec: &ChainSpec) -> Result<Self, Error> {
        ssz_decode_file(path)
    }

    fn apply_to(
        &self,
        state: &mut BeaconState<E>,
        spec: &ChainSpec,
        _: &Operations<E, Self>,
    ) -> Result<(), BlockProcessingError> {
        let mut ctxt = ConsensusContext::new(state.slot());
        initialize_progressive_balances_cache(state, None, spec)?;
        process_attester_slashings(
            state,
            &[self.clone()],
            VerifySignatures::True,
            &mut ctxt,
            spec,
        )
    }
}

impl<E: EthSpec> Operation<E> for Deposit {
    fn handler_name() -> String {
        "deposit".into()
    }

    fn decode(path: &Path, _fork_name: ForkName, _spec: &ChainSpec) -> Result<Self, Error> {
        ssz_decode_file(path)
    }

    fn is_enabled_for_fork(_: ForkName) -> bool {
        // Some deposit tests require signature verification but are not marked as such.
        cfg!(not(feature = "fake_crypto"))
    }

    fn apply_to(
        &self,
        state: &mut BeaconState<E>,
        spec: &ChainSpec,
        _: &Operations<E, Self>,
    ) -> Result<(), BlockProcessingError> {
        process_deposits(state, &[self.clone()], spec)
    }
}

impl<E: EthSpec> Operation<E> for ProposerSlashing {
    fn handler_name() -> String {
        "proposer_slashing".into()
    }

    fn decode(path: &Path, _fork_name: ForkName, _spec: &ChainSpec) -> Result<Self, Error> {
        ssz_decode_file(path)
    }

    fn apply_to(
        &self,
        state: &mut BeaconState<E>,
        spec: &ChainSpec,
        _: &Operations<E, Self>,
    ) -> Result<(), BlockProcessingError> {
        let mut ctxt = ConsensusContext::new(state.slot());
        initialize_progressive_balances_cache(state, None, spec)?;
        process_proposer_slashings(
            state,
            &[self.clone()],
            VerifySignatures::True,
            &mut ctxt,
            spec,
        )
    }
}

impl<E: EthSpec> Operation<E> for SignedVoluntaryExit {
    fn handler_name() -> String {
        "voluntary_exit".into()
    }

    fn decode(path: &Path, _fork_name: ForkName, _spec: &ChainSpec) -> Result<Self, Error> {
        ssz_decode_file(path)
    }

    fn apply_to(
        &self,
        state: &mut BeaconState<E>,
        spec: &ChainSpec,
        _: &Operations<E, Self>,
    ) -> Result<(), BlockProcessingError> {
        process_exits(state, &[self.clone()], VerifySignatures::True, spec)
    }
}

impl<E: EthSpec> Operation<E> for BeaconBlock<E> {
    fn handler_name() -> String {
        "block_header".into()
    }

    fn filename() -> String {
        "block.ssz_snappy".into()
    }

    fn decode(path: &Path, _fork_name: ForkName, spec: &ChainSpec) -> Result<Self, Error> {
        ssz_decode_file_with(path, |bytes| BeaconBlock::from_ssz_bytes(bytes, spec))
    }

    fn apply_to(
        &self,
        state: &mut BeaconState<E>,
        spec: &ChainSpec,
        _: &Operations<E, Self>,
    ) -> Result<(), BlockProcessingError> {
        let mut ctxt = ConsensusContext::new(state.slot());
        process_block_header(
            state,
            self.to_ref().temporary_block_header(),
            VerifyBlockRoot::True,
            &mut ctxt,
            spec,
        )?;
        Ok(())
    }
}

impl<E: EthSpec> Operation<E> for SyncAggregate<E> {
    fn handler_name() -> String {
        "sync_aggregate".into()
    }

    fn filename() -> String {
        "sync_aggregate.ssz_snappy".into()
    }

    fn is_enabled_for_fork(fork_name: ForkName) -> bool {
        fork_name != ForkName::Base
    }

    fn decode(path: &Path, _fork_name: ForkName, _spec: &ChainSpec) -> Result<Self, Error> {
        ssz_decode_file(path)
    }

    fn apply_to(
        &self,
        state: &mut BeaconState<E>,
        spec: &ChainSpec,
        _: &Operations<E, Self>,
    ) -> Result<(), BlockProcessingError> {
        let proposer_index = state.get_beacon_proposer_index(state.slot(), spec)? as u64;
        process_sync_aggregate(state, self, proposer_index, VerifySignatures::True, spec)
    }
}

impl<E: EthSpec> Operation<E> for BeaconBlockBody<E, FullPayload<E>> {
    fn handler_name() -> String {
        "execution_payload".into()
    }

    fn filename() -> String {
        "body.ssz_snappy".into()
    }

    fn is_enabled_for_fork(fork_name: ForkName) -> bool {
        fork_name != ForkName::Base && fork_name != ForkName::Altair
    }

    fn decode(path: &Path, fork_name: ForkName, _spec: &ChainSpec) -> Result<Self, Error> {
        ssz_decode_file_with(path, |bytes| {
            Ok(match fork_name {
                ForkName::Merge => BeaconBlockBody::Merge(<_>::from_ssz_bytes(bytes)?),
                ForkName::Capella => BeaconBlockBody::Capella(<_>::from_ssz_bytes(bytes)?),
                ForkName::Deneb => BeaconBlockBody::Deneb(<_>::from_ssz_bytes(bytes)?),
                _ => panic!(),
            })
        })
    }

    fn apply_to(
        &self,
        state: &mut BeaconState<E>,
        spec: &ChainSpec,
        extra: &Operations<E, Self>,
    ) -> Result<(), BlockProcessingError> {
        let valid = extra
            .execution_metadata
            .as_ref()
            .map_or(false, |e| e.execution_valid);
        if valid {
            process_execution_payload::<E, FullPayload<E>>(state, self.to_ref(), spec)
        } else {
            Err(BlockProcessingError::ExecutionInvalid)
        }
    }
}
impl<E: EthSpec> Operation<E> for BeaconBlockBody<E, BlindedPayload<E>> {
    fn handler_name() -> String {
        "execution_payload".into()
    }

    fn filename() -> String {
        "body.ssz_snappy".into()
    }

    fn is_enabled_for_fork(fork_name: ForkName) -> bool {
        fork_name != ForkName::Base && fork_name != ForkName::Altair
    }

    fn decode(path: &Path, fork_name: ForkName, _spec: &ChainSpec) -> Result<Self, Error> {
        ssz_decode_file_with(path, |bytes| {
            Ok(match fork_name {
                ForkName::Merge => {
                    let inner = <BeaconBlockBodyMerge<E, FullPayload<E>>>::from_ssz_bytes(bytes)?;
                    BeaconBlockBody::Merge(inner.clone_as_blinded())
                }
                ForkName::Capella => {
                    let inner = <BeaconBlockBodyCapella<E, FullPayload<E>>>::from_ssz_bytes(bytes)?;
                    BeaconBlockBody::Capella(inner.clone_as_blinded())
                }
                ForkName::Deneb => {
                    let inner = <BeaconBlockBodyDeneb<E, FullPayload<E>>>::from_ssz_bytes(bytes)?;
                    BeaconBlockBody::Deneb(inner.clone_as_blinded())
                }
                _ => panic!(),
            })
        })
    }

    fn apply_to(
        &self,
        state: &mut BeaconState<E>,
        spec: &ChainSpec,
        extra: &Operations<E, Self>,
    ) -> Result<(), BlockProcessingError> {
        let valid = extra
            .execution_metadata
            .as_ref()
            .map_or(false, |e| e.execution_valid);
        if valid {
            process_execution_payload::<E, BlindedPayload<E>>(state, self.to_ref(), spec)
        } else {
            Err(BlockProcessingError::ExecutionInvalid)
        }
    }
}

impl<E: EthSpec> Operation<E> for WithdrawalsPayload<E> {
    fn handler_name() -> String {
        "withdrawals".into()
    }

    fn filename() -> String {
        "execution_payload.ssz_snappy".into()
    }

    fn is_enabled_for_fork(fork_name: ForkName) -> bool {
        fork_name != ForkName::Base && fork_name != ForkName::Altair && fork_name != ForkName::Merge
    }

    fn decode(path: &Path, fork_name: ForkName, _spec: &ChainSpec) -> Result<Self, Error> {
        ssz_decode_file_with(path, |bytes| {
            ExecutionPayload::from_ssz_bytes(bytes, fork_name)
        })
        .map(|payload| WithdrawalsPayload {
            payload: payload.into(),
        })
    }

    fn apply_to(
        &self,
        state: &mut BeaconState<E>,
        spec: &ChainSpec,
        _: &Operations<E, Self>,
    ) -> Result<(), BlockProcessingError> {
        process_withdrawals::<_, FullPayload<_>>(state, self.payload.to_ref(), spec)
    }
}

impl<E: EthSpec> Operation<E> for SignedBlsToExecutionChange {
    fn handler_name() -> String {
        "bls_to_execution_change".into()
    }

    fn filename() -> String {
        "address_change.ssz_snappy".into()
    }

    fn is_enabled_for_fork(fork_name: ForkName) -> bool {
        fork_name != ForkName::Base && fork_name != ForkName::Altair && fork_name != ForkName::Merge
    }

    fn decode(path: &Path, _fork_name: ForkName, _spec: &ChainSpec) -> Result<Self, Error> {
        ssz_decode_file(path)
    }

    fn apply_to(
        &self,
        state: &mut BeaconState<E>,
        spec: &ChainSpec,
        _extra: &Operations<E, Self>,
    ) -> Result<(), BlockProcessingError> {
        process_bls_to_execution_changes(state, &[self.clone()], VerifySignatures::True, spec)
    }
}

impl<E: EthSpec, O: Operation<E>> LoadCase for Operations<E, O> {
    fn load_from_dir(path: &Path, fork_name: ForkName) -> Result<Self, Error> {
        let spec = &testing_spec::<E>(fork_name);
        let metadata_path = path.join("meta.yaml");
        let metadata: Metadata = if metadata_path.is_file() {
            yaml_decode_file(&metadata_path)?
        } else {
            Metadata::default()
        };

        // For execution payloads only.
        let execution_yaml_path = path.join("execution.yaml");
        let execution_metadata = if execution_yaml_path.is_file() {
            Some(yaml_decode_file(&execution_yaml_path)?)
        } else {
            None
        };

        let pre = ssz_decode_state(&path.join("pre.ssz_snappy"), spec)?;

        // Check BLS setting here before SSZ deserialization, as most types require signatures
        // to be valid.
        let (operation, bls_error) = if metadata.bls_setting.unwrap_or_default().check().is_ok() {
            match O::decode(&path.join(O::filename()), fork_name, spec) {
                Ok(op) => (Some(op), None),
                Err(Error::InvalidBLSInput(error)) => (None, Some(error)),
                Err(e) => return Err(e),
            }
        } else {
            (None, None)
        };
        let post_filename = path.join("post.ssz_snappy");
        let post = if post_filename.is_file() {
            if let Some(bls_error) = bls_error {
                panic!("input is unexpectedly invalid: {}", bls_error);
            }
            Some(ssz_decode_state(&post_filename, spec)?)
        } else {
            None
        };

        Ok(Self {
            metadata,
            execution_metadata,
            pre,
            operation,
            post,
        })
    }
}

impl<E: EthSpec, O: Operation<E>> Case for Operations<E, O> {
    fn description(&self) -> String {
        self.metadata.description.clone().unwrap_or_default()
    }

    fn is_enabled_for_fork(fork_name: ForkName) -> bool {
        O::is_enabled_for_fork(fork_name)
    }

    fn result(&self, _case_index: usize, fork_name: ForkName) -> Result<(), Error> {
        let spec = &testing_spec::<E>(fork_name);
        let mut state = self.pre.clone();
        let mut expected = self.post.clone();

        // Processing requires the committee caches.
        // NOTE: some of the withdrawals tests have 0 active validators, do not try
        // to build the commitee cache in this case.
        if O::handler_name() != "withdrawals" {
            state.build_all_committee_caches(spec).unwrap();
        }

        let mut result = self
            .operation
            .as_ref()
            .ok_or(Error::SkippedBls)?
            .apply_to(&mut state, spec, self)
            .map(|()| state);

        compare_beacon_state_results_without_caches(&mut result, &mut expected)
    }
}<|MERGE_RESOLUTION|>--- conflicted
+++ resolved
@@ -4,11 +4,8 @@
 use crate::decode::{ssz_decode_file, ssz_decode_file_with, ssz_decode_state, yaml_decode_file};
 use crate::testing_spec;
 use serde_derive::Deserialize;
-<<<<<<< HEAD
+use state_processing::common::update_progressive_balances_cache::initialize_progressive_balances_cache;
 use ssz::Decode;
-=======
-use state_processing::common::update_progressive_balances_cache::initialize_progressive_balances_cache;
->>>>>>> 246d52d2
 use state_processing::{
     per_block_processing::{
         errors::BlockProcessingError,
@@ -101,15 +98,8 @@
                 &mut ctxt,
                 spec,
             ),
-<<<<<<< HEAD
-            BeaconState::Altair(_)
-            | BeaconState::Merge(_)
-            | BeaconState::Capella(_)
-            | BeaconState::Deneb(_) => {
-=======
-            BeaconState::Altair(_) | BeaconState::Merge(_) | BeaconState::Capella(_) => {
+            BeaconState::Altair(_) | BeaconState::Merge(_) | BeaconState::Capella(_)| BeaconState::Deneb(_) => {
                 initialize_progressive_balances_cache(state, None, spec)?;
->>>>>>> 246d52d2
                 altair::process_attestation(state, self, 0, &mut ctxt, VerifySignatures::True, spec)
             }
         }
