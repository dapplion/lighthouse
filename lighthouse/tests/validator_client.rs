--- conflicted
+++ resolved
@@ -475,15 +475,12 @@
             assert_eq!(api_conf.update_period_secs, Some(30));
         });
 }
-
-#[test]
-fn disable_run_on_all_flag() {
-    CommandLineTest::new()
-        .flag("disable-run-on-all", None)
-        .run()
-        .with_config(|config| {
-            assert_eq!(config.broadcast_topics, vec![]);
-        });
+#[test]
+fn disable_run_on_all_default() {
+    CommandLineTest::new().run().with_config(|config| {
+        assert!(!config.beacon_node_fallback.disable_run_on_all);
+        assert_eq!(config.broadcast_topics, vec![]);
+    });
     // --broadcast flag takes precedence
     CommandLineTest::new()
         .flag("disable-run-on-all", None)
@@ -497,11 +494,7 @@
 #[test]
 fn no_broadcast_flag() {
     CommandLineTest::new().run().with_config(|config| {
-<<<<<<< HEAD
-        assert!(!config.beacon_node_fallback.disable_run_on_all);
-=======
         assert_eq!(config.broadcast_topics, vec![ApiTopic::Subscriptions]);
->>>>>>> 43d98153
     });
 }
 
@@ -536,8 +529,7 @@
         .flag("broadcast", Some("attestations"))
         .run()
         .with_config(|config| {
-<<<<<<< HEAD
-            assert!(config.beacon_node_fallback.disable_run_on_all);
+            assert_eq!(config.broadcast_topics, vec![ApiTopic::Attestations]);
         });
 }
 
@@ -572,8 +564,7 @@
             assert_eq!(
                 config.beacon_node_fallback.medium_sync_distance_modifier,
                 Some(32)
-=======
-            assert_eq!(config.broadcast_topics, vec![ApiTopic::Attestations]);
+            );
         });
 }
 
@@ -585,10 +576,10 @@
         .run()
         .with_config(|config| {
             assert_eq!(
-                config.broadcast_topics,
-                vec![ApiTopic::Blocks, ApiTopic::Subscriptions],
->>>>>>> 43d98153
-            );
+                            config.broadcast_topics,
+                            vec![ApiTopic::Blocks, ApiTopic::Subscriptions],
+            >>>>>>> unstable
+                        );
         });
 }
 
