//! Allows for a list of `BeaconNodeHttpClient` to appear as a single entity which will exhibits
//! "fallback" behaviour; it will try a request on all of the nodes until one or none of them
//! succeed.

use crate::beacon_node_health::{
    BeaconNodeHealth, BeaconNodeSyncDistanceTiers, ExecutionEngineHealth, IsOptimistic,
    SyncDistanceTier,
};
use crate::check_synced::check_node_health;
use crate::http_metrics::metrics::{inc_counter_vec, ENDPOINT_ERRORS, ENDPOINT_REQUESTS};
use environment::RuntimeContext;
use eth2::BeaconNodeHttpClient;
use futures::future;
<<<<<<< HEAD
use parking_lot::RwLock as PLRwLock;
use serde::{Deserialize, Serialize};
use slog::{debug, error, warn, Logger};
=======
use serde::{Deserialize, Serialize};
use slog::{debug, error, info, warn, Logger};
>>>>>>> 43d98153
use slot_clock::SlotClock;
use std::cmp::Ordering;
use std::fmt;
use std::fmt::Debug;
use std::future::Future;
use std::marker::PhantomData;
use std::sync::Arc;
use std::time::{Duration, Instant};
use strum::{EnumString, EnumVariantNames};
use tokio::{sync::RwLock, time::sleep};
use types::{ChainSpec, Config as ConfigSpec, EthSpec, Slot};

/// Message emitted when the VC detects the BN is using a different spec.
const UPDATE_REQUIRED_LOG_HINT: &str = "this VC or the remote BN may need updating";

/// The number of seconds *prior* to slot start that we will try and update the state of fallback
/// nodes.
///
/// Ideally this should be somewhere between 2/3rds through the slot and the end of it. If we set it
/// too early, we risk switching nodes between the time of publishing an attestation and publishing
/// an aggregate; this may result in a missed aggregation. If we set this time too late, we risk not
/// having the correct nodes up and running prior to the start of the slot.
const SLOT_LOOKAHEAD: Duration = Duration::from_secs(2);

/// If the beacon node slot_clock is within 1 slot, this is deemed acceptable. Otherwise the node
/// will be marked as CandidateError::TimeDiscrepancy.
const FUTURE_SLOT_TOLERANCE: Slot = Slot::new(1);

// Configuration for the Beacon Node fallback.
#[derive(Copy, Clone, Debug, Default, Serialize, Deserialize)]
pub struct Config {
    /// Disables publishing http api requests to all beacon nodes for select api calls.
    pub disable_run_on_all: bool,
    /// Sets the number of slots behind the head a beacon node is allowed to be to still be
    /// considered `synced`.
    pub sync_tolerance: Option<u64>,
    /// Sets the size of the range of the `small` sync distance tier. This range starts immediately
    /// after `sync_tolerance`.
    pub small_sync_distance_modifier: Option<u64>,
    /// Sets the size of the range of the `medium` sync distance tier. This range starts immediately
    /// after the `small` range.
    pub medium_sync_distance_modifier: Option<u64>,
}

/// Indicates a measurement of latency between the VC and a BN.
pub struct LatencyMeasurement {
    /// An identifier for the beacon node (e.g. the URL).
    pub beacon_node_id: String,
    /// The round-trip latency, if the BN responded successfully.
    pub latency: Option<Duration>,
}

/// Starts a service that will routinely try and update the status of the provided `beacon_nodes`.
///
/// See `SLOT_LOOKAHEAD` for information about when this should run.
pub fn start_fallback_updater_service<T: SlotClock + 'static, E: EthSpec>(
    context: RuntimeContext<E>,
    beacon_nodes: Arc<BeaconNodeFallback<T, E>>,
) -> Result<(), &'static str> {
    let executor = context.executor;
    if beacon_nodes.slot_clock.is_none() {
        return Err("Cannot start fallback updater without slot clock");
    }

    let future = async move {
        loop {
            beacon_nodes.update_all_candidates().await;

            let sleep_time = beacon_nodes
                .slot_clock
                .as_ref()
                .and_then(|slot_clock| {
                    let slot = slot_clock.now()?;
                    let till_next_slot = slot_clock.duration_to_slot(slot + 1)?;

                    till_next_slot.checked_sub(SLOT_LOOKAHEAD)
                })
                .unwrap_or_else(|| Duration::from_secs(1));

            sleep(sleep_time).await
        }
    };

    executor.spawn(future, "fallback");

    Ok(())
}

#[derive(Debug)]
pub enum Error<E> {
    /// The node was unavailable and we didn't attempt to contact it.
    Unavailable(CandidateError),
    /// We attempted to contact the node but it failed.
    RequestFailed(E),
}

impl<E> Error<E> {
    pub fn request_failure(&self) -> Option<&E> {
        match self {
            Error::RequestFailed(e) => Some(e),
            _ => None,
        }
    }
}

/// The list of errors encountered whilst attempting to perform a query.
pub struct Errors<E>(pub Vec<(String, Error<E>)>);

impl<E: Debug> fmt::Display for Errors<E> {
    fn fmt(&self, f: &mut fmt::Formatter<'_>) -> fmt::Result {
        if !self.0.is_empty() {
            write!(f, "Some endpoints failed, num_failed: {}", self.0.len())?;
        }
        for (i, (id, error)) in self.0.iter().enumerate() {
            let comma = if i + 1 < self.0.len() { "," } else { "" };

            write!(f, " {} => {:?}{}", id, error, comma)?;
        }
        Ok(())
    }
}

/// Reasons why a candidate might not be ready.
#[derive(Debug, Clone, Copy, Deserialize, Serialize)]
pub enum CandidateError {
    Uninitialized,
    Offline,
    Incompatible,
    TimeDiscrepancy,
}

#[derive(Debug, Clone)]
pub struct CandidateInfo {
    pub id: usize,
    pub node: String,
    pub health: Option<BeaconNodeHealth>,
}

/// Represents a `BeaconNodeHttpClient` inside a `BeaconNodeFallback` that may or may not be used
/// for a query.
#[derive(Debug)]
pub struct CandidateBeaconNode<E> {
    pub id: usize,
    pub beacon_node: BeaconNodeHttpClient,
    pub health: PLRwLock<Result<BeaconNodeHealth, CandidateError>>,
    _phantom: PhantomData<E>,
}

impl<E: EthSpec> PartialEq for CandidateBeaconNode<E> {
    fn eq(&self, other: &Self) -> bool {
        self.id == other.id && self.beacon_node == other.beacon_node
    }
}

impl<E: EthSpec> Eq for CandidateBeaconNode<E> {}

impl<E: EthSpec> Ord for CandidateBeaconNode<E> {
    fn cmp(&self, other: &Self) -> Ordering {
        match (&(self.health()), &(other.health())) {
            (Err(_), Err(_)) => Ordering::Equal,
            (Err(_), _) => Ordering::Greater,
            (_, Err(_)) => Ordering::Less,
            (Ok(health_1), Ok(health_2)) => health_1.cmp(health_2),
        }
    }
}

impl<E: EthSpec> PartialOrd for CandidateBeaconNode<E> {
    fn partial_cmp(&self, other: &Self) -> Option<Ordering> {
        Some(self.cmp(other))
    }
}

impl<E: EthSpec> CandidateBeaconNode<E> {
    /// Instantiate a new node.
    pub fn new(beacon_node: BeaconNodeHttpClient, id: usize) -> Self {
        Self {
            id,
            beacon_node,
            health: PLRwLock::new(Err(CandidateError::Uninitialized)),
            _phantom: PhantomData,
        }
    }

    /// Returns the health of `self`.
    pub fn health(&self) -> Result<BeaconNodeHealth, CandidateError> {
        *self.health.read()
    }

    pub async fn refresh_health<T: SlotClock>(
        &self,
        distance_tiers: &BeaconNodeSyncDistanceTiers,
        slot_clock: Option<&T>,
        spec: &ChainSpec,
        log: &Logger,
    ) -> Result<(), CandidateError> {
        if let Err(e) = self.is_compatible(spec, log).await {
            *self.health.write() = Err(e);
            return Err(e);
        }

        if let Some(slot_clock) = slot_clock {
            match check_node_health(&self.beacon_node, log).await {
                Ok((head, is_optimistic, el_offline)) => {
                    let slot_clock_head = slot_clock.now().ok_or(CandidateError::Uninitialized)?;

                    if head > slot_clock_head + FUTURE_SLOT_TOLERANCE {
                        return Err(CandidateError::TimeDiscrepancy);
                    }
                    let sync_distance = slot_clock_head.saturating_sub(head);

                    // Currently ExecutionEngineHealth is solely determined by online status.
                    let execution_status = if el_offline {
                        ExecutionEngineHealth::Unhealthy
                    } else {
                        ExecutionEngineHealth::Healthy
                    };

                    let optimistic_status = if is_optimistic {
                        IsOptimistic::Yes
                    } else {
                        IsOptimistic::No
                    };

                    let new_health = BeaconNodeHealth::from_status(
                        self.id,
                        sync_distance,
                        head,
                        optimistic_status,
                        execution_status,
                        distance_tiers,
                    );

                    *self.health.write() = Ok(new_health);
                    Ok(())
                }
                Err(e) => {
                    // Set the health as `Err` which is sorted last in the list.
                    *self.health.write() = Err(e);
                    Err(e)
                }
            }
        } else {
            // Slot clock will only be `None` at startup.
            // Assume compatible nodes are available.
            Ok(())
        }
    }

    /// Checks if the node has the correct specification.
    async fn is_compatible(&self, spec: &ChainSpec, log: &Logger) -> Result<(), CandidateError> {
        let config = self
            .beacon_node
            .get_config_spec::<ConfigSpec>()
            .await
            .map_err(|e| {
                error!(
                    log,
                    "Unable to read spec from beacon node";
                    "error" => %e,
                    "endpoint" => %self.beacon_node,
                );
                CandidateError::Offline
            })?
            .data;

        let beacon_node_spec = ChainSpec::from_config::<E>(&config).ok_or_else(|| {
            error!(
                log,
                "The minimal/mainnet spec type of the beacon node does not match the validator \
                client. See the --network command.";
                "endpoint" => %self.beacon_node,
            );
            CandidateError::Incompatible
        })?;

        if beacon_node_spec.genesis_fork_version != spec.genesis_fork_version {
            error!(
                log,
                "Beacon node is configured for a different network";
                "endpoint" => %self.beacon_node,
                "bn_genesis_fork" => ?beacon_node_spec.genesis_fork_version,
                "our_genesis_fork" => ?spec.genesis_fork_version,
            );
            return Err(CandidateError::Incompatible);
        } else if beacon_node_spec.altair_fork_epoch != spec.altair_fork_epoch {
            warn!(
                log,
                "Beacon node has mismatched Altair fork epoch";
                "endpoint" => %self.beacon_node,
                "endpoint_altair_fork_epoch" => ?beacon_node_spec.altair_fork_epoch,
                "hint" => UPDATE_REQUIRED_LOG_HINT,
            );
        } else if beacon_node_spec.bellatrix_fork_epoch != spec.bellatrix_fork_epoch {
            warn!(
                log,
                "Beacon node has mismatched Bellatrix fork epoch";
                "endpoint" => %self.beacon_node,
                "endpoint_bellatrix_fork_epoch" => ?beacon_node_spec.bellatrix_fork_epoch,
                "hint" => UPDATE_REQUIRED_LOG_HINT,
            );
        } else if beacon_node_spec.capella_fork_epoch != spec.capella_fork_epoch {
            warn!(
                log,
                "Beacon node has mismatched Capella fork epoch";
                "endpoint" => %self.beacon_node,
                "endpoint_capella_fork_epoch" => ?beacon_node_spec.capella_fork_epoch,
                "hint" => UPDATE_REQUIRED_LOG_HINT,
            );
        } else if beacon_node_spec.deneb_fork_epoch != spec.deneb_fork_epoch {
            warn!(
                log,
                "Beacon node has mismatched Deneb fork epoch";
                "endpoint" => %self.beacon_node,
                "endpoint_deneb_fork_epoch" => ?beacon_node_spec.deneb_fork_epoch,
                "hint" => UPDATE_REQUIRED_LOG_HINT,
            );
        }

        Ok(())
    }
}

/// A collection of `CandidateBeaconNode` that can be used to perform requests with "fallback"
/// behaviour, where the failure of one candidate results in the next candidate receiving an
/// identical query.
#[derive(Clone, Debug)]
pub struct BeaconNodeFallback<T, E> {
<<<<<<< HEAD
    pub candidates: Arc<RwLock<Vec<CandidateBeaconNode<E>>>>,
    disable_run_on_all: bool,
    distance_tiers: BeaconNodeSyncDistanceTiers,
    slot_clock: Option<T>,
=======
    candidates: Vec<CandidateBeaconNode<E>>,
    slot_clock: Option<T>,
    broadcast_topics: Vec<ApiTopic>,
>>>>>>> 43d98153
    spec: ChainSpec,
    log: Logger,
}

impl<T: SlotClock, E: EthSpec> BeaconNodeFallback<T, E> {
    pub fn new(
        candidates: Vec<CandidateBeaconNode<E>>,
<<<<<<< HEAD
        config: Config,
=======
        broadcast_topics: Vec<ApiTopic>,
>>>>>>> 43d98153
        spec: ChainSpec,
        log: Logger,
    ) -> Self {
        let distance_tiers = BeaconNodeSyncDistanceTiers::from_config(&config);
        Self {
            candidates: Arc::new(RwLock::new(candidates)),
            disable_run_on_all: config.disable_run_on_all,
            distance_tiers,
            slot_clock: None,
<<<<<<< HEAD
=======
            broadcast_topics,
>>>>>>> 43d98153
            spec,
            log,
        }
    }

    /// Used to update the slot clock post-instantiation.
    ///
    /// This is the result of a chicken-and-egg issue where `Self` needs a slot clock for some
    /// operations, but `Self` is required to obtain the slot clock since we need the genesis time
    /// from a beacon node.
    pub fn set_slot_clock(&mut self, slot_clock: T) {
        self.slot_clock = Some(slot_clock);
    }

    /// The count of candidates, regardless of their state.
    pub async fn num_total(&self) -> usize {
        self.candidates.read().await.len()
    }

    /// The count of synced and ready candidates.
    pub async fn num_synced(&self) -> usize {
        let mut n = 0;
        for candidate in self.candidates.read().await.iter() {
            if let Ok(cand) = candidate.health().as_ref() {
                if self
                    .distance_tiers
                    .distance_tier(cand.health_tier.sync_distance)
                    == SyncDistanceTier::Synced
                {
                    n += 1
                }
            }
        }
        n
    }

    /// The count of synced and ready fallbacks excluding the primary beacon node candidate.
    pub async fn num_synced_fallback(&self) -> usize {
        let mut n = 0;
        for candidate in self.candidates.read().await.iter().skip(1) {
            if let Ok(cand) = candidate.health().as_ref() {
                if self
                    .distance_tiers
                    .distance_tier(cand.health_tier.sync_distance)
                    == SyncDistanceTier::Synced
                {
                    n += 1
                }
            }
        }
        n
    }

    /// The count of candidates that are online and compatible, but not necessarily synced.
    pub async fn num_available(&self) -> usize {
        let mut n = 0;
        for candidate in self.candidates.read().await.iter() {
            match candidate.health() {
                Ok(_) | Err(CandidateError::Uninitialized) => n += 1,
                Err(_) => continue,
            }
        }
        n
    }

    pub async fn get_all_candidate_info(&self) -> Vec<CandidateInfo> {
        let candidates = self.candidates.read().await;
        let mut results = Vec::with_capacity(candidates.len());
        for candidate in candidates.iter() {
            let id = candidate.id;
            let node = candidate.beacon_node.to_string();
            let health = candidate.health().ok();
            let info = CandidateInfo { id, node, health };
            results.push(info);
        }
        results
    }

    /// Loop through ALL candidates in `self.candidates` and update their sync status.
    ///
    /// It is possible for a node to return an unsynced status while continuing to serve
    /// low quality responses. To route around this it's best to poll all connected beacon nodes.
    /// A previous implementation of this function polled only the unavailable BNs.
    pub async fn update_all_candidates(&self) {
        let candidates = self.candidates.read().await;
        let mut futures = Vec::with_capacity(candidates.len());
        let mut nodes = Vec::with_capacity(candidates.len());

        for candidate in candidates.iter() {
            futures.push(candidate.refresh_health(
                &self.distance_tiers,
                self.slot_clock.as_ref(),
                &self.spec,
                &self.log,
            ));
            nodes.push(candidate.beacon_node.to_string());
        }

        // Run all updates concurrently.
        let future_results = future::join_all(futures).await;
        let results = future_results.iter().zip(nodes);

        for (result, node) in results {
            if let Err(e) = result {
                warn!(
                    self.log,
                    "A connected beacon node errored during routine health check.";
                    "error" => ?e,
                    "endpoint" => node,
                );
            }
        }

        drop(candidates);

        // Sort the list to put the healthiest candidate first.
        let mut write = self.candidates.write().await;
        write.sort();
    }

    /// Concurrently send a request to all candidates (regardless of
    /// offline/online) status and attempt to collect a rough reading on the
    /// latency between the VC and candidate.
    pub async fn measure_latency(&self) -> Vec<LatencyMeasurement> {
        let candidates = self.candidates.read().await;
        let futures: Vec<_> = candidates
            .iter()
            .map(|candidate| async {
                let beacon_node_id = candidate.beacon_node.to_string();
                // The `node/version` endpoint is used since I imagine it would
                // require the least processing in the BN and therefore measure
                // the connection moreso than the BNs processing speed.
                //
                // I imagine all clients have the version string availble as a
                // pre-computed string.
                let response_instant = candidate
                    .beacon_node
                    .get_node_version()
                    .await
                    .ok()
                    .map(|_| Instant::now());
                (beacon_node_id, response_instant)
            })
            .collect();

        let request_instant = Instant::now();

        // Send the request to all BNs at the same time. This might involve some
        // queueing on the sending host, however I hope it will avoid bias
        // caused by sending requests at different times.
        future::join_all(futures)
            .await
            .into_iter()
            .map(|(beacon_node_id, response_instant)| LatencyMeasurement {
                beacon_node_id,
                latency: response_instant
                    .and_then(|response| response.checked_duration_since(request_instant)),
            })
            .collect()
    }

    /// Run `func` against each candidate in `self`, returning immediately if a result is found.
    /// Otherwise, return all the errors encountered along the way.
    ///
    /// First this function will try all nodes with a suitable status. If no candidates are suitable
    /// or all the requests fail, it will try updating the status of all unsuitable nodes and
    /// re-running `func` again.
    pub async fn first_success<F, O, Err, R>(&self, func: F) -> Result<O, Errors<Err>>
    where
        F: Fn(BeaconNodeHttpClient) -> R,
        R: Future<Output = Result<O, Err>>,
        Err: Debug,
    {
        let mut errors = vec![];
        let log = &self.log.clone();

        // Run `func` using a `candidate`, returning the value or capturing errors.
        //
        // We use a macro instead of a closure here since it is not trivial to move `func` into a
        // closure.
        macro_rules! try_func {
            ($candidate: ident) => {{
                inc_counter_vec(&ENDPOINT_REQUESTS, &[$candidate.beacon_node.as_ref()]);

                // There exists a race condition where `func` may be called when the candidate is
                // actually not ready. We deem this an acceptable inefficiency.
                match func($candidate.beacon_node.clone()).await {
                    Ok(val) => return Ok(val),
                    Err(e) => {
                        debug!(
                            log,
                            "Request to beacon node failed";
                            "node" => $candidate.beacon_node.to_string(),
                            "error" => ?e,
                        );

                        errors.push(($candidate.beacon_node.to_string(), Error::RequestFailed(e)));
                        inc_counter_vec(&ENDPOINT_ERRORS, &[$candidate.beacon_node.as_ref()]);
                    }
                }
            }};
        }

        // First pass: try `func` on all synced and ready candidates.
        //
        // This ensures that we always choose a synced node if it is available.
        let candidates = self.candidates.read().await;
        for candidate in candidates.iter() {
            try_func!(candidate);
        }

        // There were no candidates already ready and we were unable to make any of them ready.
        Err(Errors(errors))
    }

    /// Run `func` against all candidates in `self`, collecting the result of `func` against each
    /// candidate.
    ///
    /// First this function will try all nodes with a suitable status. If no candidates are suitable
    /// it will try updating the status of all unsuitable nodes and re-running `func` again.
    ///
    /// Note: This function returns `Ok(())` if `func` returned successfully on all beacon nodes.
    /// It returns a list of errors along with the beacon node id that failed for `func`.
    /// Since this ignores the actual result of `func`, this function should only be used for beacon
    /// node calls whose results we do not care about, only that they completed successfully.
<<<<<<< HEAD
    pub async fn run_on_all<F, O, Err, R>(&self, func: F) -> Result<(), Errors<Err>>
=======
    pub async fn broadcast<'a, F, O, Err, R>(
        &'a self,
        require_synced: RequireSynced,
        offline_on_failure: OfflineOnFailure,
        func: F,
    ) -> Result<(), Errors<Err>>
>>>>>>> 43d98153
    where
        F: Fn(BeaconNodeHttpClient) -> R,
        R: Future<Output = Result<O, Err>>,
    {
        let mut results = vec![];

        // Run `func` using a `candidate`, returning the value or capturing errors.
        //
        // We use a macro instead of a closure here since it is not trivial to move `func` into a
        // closure.
        macro_rules! try_func {
            ($candidate: ident) => {{
                inc_counter_vec(&ENDPOINT_REQUESTS, &[$candidate.beacon_node.as_ref()]);

                // There exists a race condition where `func` may be called when the candidate is
                // actually not ready. We deem this an acceptable inefficiency.
                match func($candidate.beacon_node.clone()).await {
                    Ok(val) => results.push(Ok(val)),
                    Err(e) => {
                        results.push(Err((
                            $candidate.beacon_node.to_string(),
                            Error::RequestFailed(e),
                        )));
                        inc_counter_vec(&ENDPOINT_ERRORS, &[$candidate.beacon_node.as_ref()]);
                    }
                }
            }};
        }

        // First pass: try `func` on all synced and ready candidates.
        //
        // This ensures that we always choose a synced node if it is available.
        let candidates = self.candidates.read().await;
        for candidate in candidates.iter() {
            try_func!(candidate);
        }

        let errors: Vec<_> = results.into_iter().filter_map(|res| res.err()).collect();

        if !errors.is_empty() {
            Err(Errors(errors))
        } else {
            Ok(())
        }
    }

    /// Call `func` on first beacon node that returns success or on all beacon nodes
<<<<<<< HEAD
    /// depending on the value of `disable_run_on_all`.
    pub async fn run<F, Err, R>(&self, func: F) -> Result<(), Errors<Err>>
=======
    /// depending on the `topic` and configuration.
    pub async fn request<'a, F, Err, R>(
        &'a self,
        require_synced: RequireSynced,
        offline_on_failure: OfflineOnFailure,
        topic: ApiTopic,
        func: F,
    ) -> Result<(), Errors<Err>>
>>>>>>> 43d98153
    where
        F: Fn(BeaconNodeHttpClient) -> R,
        R: Future<Output = Result<(), Err>>,
        Err: Debug,
    {
<<<<<<< HEAD
        if self.disable_run_on_all {
            self.first_success(func).await?;
            Ok(())
        } else {
            self.run_on_all(func).await
        }
    }
}

#[cfg(test)]
mod tests {
    use super::*;
    use crate::beacon_node_health::BeaconNodeHealthTier;
    use crate::SensitiveUrl;
    use eth2::Timeouts;
    use types::{MainnetEthSpec, Slot};

    type E = MainnetEthSpec;

    #[test]
    fn check_candidate_order() {
        // These fields is irrelvant for sorting. They are set to arbitrary values.
        let head = Slot::new(99);
        let optimistic_status = IsOptimistic::No;
        let execution_status = ExecutionEngineHealth::Healthy;

        fn new_candidate(id: usize) -> CandidateBeaconNode<E> {
            let beacon_node = BeaconNodeHttpClient::new(
                SensitiveUrl::parse(&format!("http://example_{id}.com")).unwrap(),
                Timeouts::set_all(Duration::from_secs(id as u64)),
            );
            CandidateBeaconNode::new(beacon_node, id)
        }

        let candidate_1 = new_candidate(1);
        let expected_candidate_1 = new_candidate(1);
        let candidate_2 = new_candidate(2);
        let expected_candidate_2 = new_candidate(2);
        let candidate_3 = new_candidate(3);
        let expected_candidate_3 = new_candidate(3);
        let candidate_4 = new_candidate(4);
        let expected_candidate_4 = new_candidate(4);
        let candidate_5 = new_candidate(5);
        let expected_candidate_5 = new_candidate(5);
        let candidate_6 = new_candidate(6);
        let expected_candidate_6 = new_candidate(6);

        let synced = SyncDistanceTier::Synced;
        let small = SyncDistanceTier::Small;

        // Despite `health_1` having a larger sync distance, it is inside the `synced` range which
        // does not tie-break on sync distance and so will tie-break on `id` instead.
        let health_1 = BeaconNodeHealth {
            id: 1,
            head,
            optimistic_status,
            execution_status,
            health_tier: BeaconNodeHealthTier::new(1, Slot::new(2), synced),
        };
        let health_2 = BeaconNodeHealth {
            id: 2,
            head,
            optimistic_status,
            execution_status,
            health_tier: BeaconNodeHealthTier::new(2, Slot::new(1), synced),
        };

        // `health_3` and `health_4` have the same health tier and sync distance so should
        // tie-break on `id`.
        let health_3 = BeaconNodeHealth {
            id: 3,
            head,
            optimistic_status,
            execution_status,
            health_tier: BeaconNodeHealthTier::new(3, Slot::new(9), small),
        };
        let health_4 = BeaconNodeHealth {
            id: 4,
            head,
            optimistic_status,
            execution_status,
            health_tier: BeaconNodeHealthTier::new(3, Slot::new(9), small),
        };

        // `health_5` has a smaller sync distance and is outside the `synced` range so should be
        // sorted first. Note the values of `id`.
        let health_5 = BeaconNodeHealth {
            id: 6,
            head,
            optimistic_status,
            execution_status,
            health_tier: BeaconNodeHealthTier::new(4, Slot::new(9), small),
        };
        let health_6 = BeaconNodeHealth {
            id: 5,
            head,
            optimistic_status,
            execution_status,
            health_tier: BeaconNodeHealthTier::new(4, Slot::new(10), small),
        };

        *candidate_1.health.write() = Ok(health_1);
        *candidate_2.health.write() = Ok(health_2);
        *candidate_3.health.write() = Ok(health_3);
        *candidate_4.health.write() = Ok(health_4);
        *candidate_5.health.write() = Ok(health_5);
        *candidate_6.health.write() = Ok(health_6);

        let mut candidates = vec![
            candidate_3,
            candidate_6,
            candidate_5,
            candidate_1,
            candidate_4,
            candidate_2,
        ];
        let expected_candidates = vec![
            expected_candidate_1,
            expected_candidate_2,
            expected_candidate_3,
            expected_candidate_4,
            expected_candidate_5,
            expected_candidate_6,
        ];

        candidates.sort();

        assert_eq!(candidates, expected_candidates);
=======
        if self.broadcast_topics.contains(&topic) {
            self.broadcast(require_synced, offline_on_failure, func)
                .await
        } else {
            self.first_success(require_synced, offline_on_failure, func)
                .await?;
            Ok(())
        }
    }
}

/// Serves as a cue for `BeaconNodeFallback` to tell which requests need to be broadcasted.
#[derive(Clone, Copy, Debug, PartialEq, Deserialize, Serialize, EnumString, EnumVariantNames)]
#[strum(serialize_all = "kebab-case")]
pub enum ApiTopic {
    Attestations,
    Blocks,
    Subscriptions,
    SyncCommittee,
}

impl ApiTopic {
    pub fn all() -> Vec<ApiTopic> {
        use ApiTopic::*;
        vec![Attestations, Blocks, Subscriptions, SyncCommittee]
    }
}

#[cfg(test)]
mod test {
    use super::*;
    use std::str::FromStr;
    use strum::VariantNames;

    #[test]
    fn api_topic_all() {
        let all = ApiTopic::all();
        assert_eq!(all.len(), ApiTopic::VARIANTS.len());
        assert!(ApiTopic::VARIANTS
            .iter()
            .map(|topic| ApiTopic::from_str(topic).unwrap())
            .eq(all.into_iter()));
>>>>>>> 43d98153
    }
}<|MERGE_RESOLUTION|>--- conflicted
+++ resolved
@@ -11,14 +11,9 @@
 use environment::RuntimeContext;
 use eth2::BeaconNodeHttpClient;
 use futures::future;
-<<<<<<< HEAD
 use parking_lot::RwLock as PLRwLock;
 use serde::{Deserialize, Serialize};
 use slog::{debug, error, warn, Logger};
-=======
-use serde::{Deserialize, Serialize};
-use slog::{debug, error, info, warn, Logger};
->>>>>>> 43d98153
 use slot_clock::SlotClock;
 use std::cmp::Ordering;
 use std::fmt;
@@ -347,16 +342,10 @@
 /// identical query.
 #[derive(Clone, Debug)]
 pub struct BeaconNodeFallback<T, E> {
-<<<<<<< HEAD
     pub candidates: Arc<RwLock<Vec<CandidateBeaconNode<E>>>>,
-    disable_run_on_all: bool,
     distance_tiers: BeaconNodeSyncDistanceTiers,
     slot_clock: Option<T>,
-=======
-    candidates: Vec<CandidateBeaconNode<E>>,
-    slot_clock: Option<T>,
     broadcast_topics: Vec<ApiTopic>,
->>>>>>> 43d98153
     spec: ChainSpec,
     log: Logger,
 }
@@ -364,24 +353,17 @@
 impl<T: SlotClock, E: EthSpec> BeaconNodeFallback<T, E> {
     pub fn new(
         candidates: Vec<CandidateBeaconNode<E>>,
-<<<<<<< HEAD
         config: Config,
-=======
         broadcast_topics: Vec<ApiTopic>,
->>>>>>> 43d98153
         spec: ChainSpec,
         log: Logger,
     ) -> Self {
         let distance_tiers = BeaconNodeSyncDistanceTiers::from_config(&config);
         Self {
             candidates: Arc::new(RwLock::new(candidates)),
-            disable_run_on_all: config.disable_run_on_all,
             distance_tiers,
             slot_clock: None,
-<<<<<<< HEAD
-=======
             broadcast_topics,
->>>>>>> 43d98153
             spec,
             log,
         }
@@ -607,16 +589,7 @@
     /// It returns a list of errors along with the beacon node id that failed for `func`.
     /// Since this ignores the actual result of `func`, this function should only be used for beacon
     /// node calls whose results we do not care about, only that they completed successfully.
-<<<<<<< HEAD
-    pub async fn run_on_all<F, O, Err, R>(&self, func: F) -> Result<(), Errors<Err>>
-=======
-    pub async fn broadcast<'a, F, O, Err, R>(
-        &'a self,
-        require_synced: RequireSynced,
-        offline_on_failure: OfflineOnFailure,
-        func: F,
-    ) -> Result<(), Errors<Err>>
->>>>>>> 43d98153
+    pub async fn broadcast<F, O, Err, R>(&self, func: F) -> Result<(), Errors<Err>>
     where
         F: Fn(BeaconNodeHttpClient) -> R,
         R: Future<Output = Result<O, Err>>,
@@ -664,31 +637,36 @@
     }
 
     /// Call `func` on first beacon node that returns success or on all beacon nodes
-<<<<<<< HEAD
-    /// depending on the value of `disable_run_on_all`.
-    pub async fn run<F, Err, R>(&self, func: F) -> Result<(), Errors<Err>>
-=======
     /// depending on the `topic` and configuration.
-    pub async fn request<'a, F, Err, R>(
-        &'a self,
-        require_synced: RequireSynced,
-        offline_on_failure: OfflineOnFailure,
-        topic: ApiTopic,
-        func: F,
-    ) -> Result<(), Errors<Err>>
->>>>>>> 43d98153
+    pub async fn request<F, Err, R>(&self, topic: ApiTopic, func: F) -> Result<(), Errors<Err>>
     where
         F: Fn(BeaconNodeHttpClient) -> R,
         R: Future<Output = Result<(), Err>>,
         Err: Debug,
     {
-<<<<<<< HEAD
-        if self.disable_run_on_all {
+        if self.broadcast_topics.contains(&topic) {
+            self.broadcast(func).await
+        } else {
             self.first_success(func).await?;
             Ok(())
-        } else {
-            self.run_on_all(func).await
-        }
+        }
+    }
+}
+
+/// Serves as a cue for `BeaconNodeFallback` to tell which requests need to be broadcasted.
+#[derive(Clone, Copy, Debug, PartialEq, Deserialize, Serialize, EnumString, EnumVariantNames)]
+#[strum(serialize_all = "kebab-case")]
+pub enum ApiTopic {
+    Attestations,
+    Blocks,
+    Subscriptions,
+    SyncCommittee,
+}
+
+impl ApiTopic {
+    pub fn all() -> Vec<ApiTopic> {
+        use ApiTopic::*;
+        vec![Attestations, Blocks, Subscriptions, SyncCommittee]
     }
 }
 
@@ -698,9 +676,21 @@
     use crate::beacon_node_health::BeaconNodeHealthTier;
     use crate::SensitiveUrl;
     use eth2::Timeouts;
+    use std::str::FromStr;
+    use strum::VariantNames;
     use types::{MainnetEthSpec, Slot};
 
     type E = MainnetEthSpec;
+
+    #[test]
+    fn api_topic_all() {
+        let all = ApiTopic::all();
+        assert_eq!(all.len(), ApiTopic::VARIANTS.len());
+        assert!(ApiTopic::VARIANTS
+            .iter()
+            .map(|topic| ApiTopic::from_str(topic).unwrap())
+            .eq(all.into_iter()));
+    }
 
     #[test]
     fn check_candidate_order() {
@@ -811,49 +801,5 @@
         candidates.sort();
 
         assert_eq!(candidates, expected_candidates);
-=======
-        if self.broadcast_topics.contains(&topic) {
-            self.broadcast(require_synced, offline_on_failure, func)
-                .await
-        } else {
-            self.first_success(require_synced, offline_on_failure, func)
-                .await?;
-            Ok(())
-        }
-    }
-}
-
-/// Serves as a cue for `BeaconNodeFallback` to tell which requests need to be broadcasted.
-#[derive(Clone, Copy, Debug, PartialEq, Deserialize, Serialize, EnumString, EnumVariantNames)]
-#[strum(serialize_all = "kebab-case")]
-pub enum ApiTopic {
-    Attestations,
-    Blocks,
-    Subscriptions,
-    SyncCommittee,
-}
-
-impl ApiTopic {
-    pub fn all() -> Vec<ApiTopic> {
-        use ApiTopic::*;
-        vec![Attestations, Blocks, Subscriptions, SyncCommittee]
-    }
-}
-
-#[cfg(test)]
-mod test {
-    use super::*;
-    use std::str::FromStr;
-    use strum::VariantNames;
-
-    #[test]
-    fn api_topic_all() {
-        let all = ApiTopic::all();
-        assert_eq!(all.len(), ApiTopic::VARIANTS.len());
-        assert!(ApiTopic::VARIANTS
-            .iter()
-            .map(|topic| ApiTopic::from_str(topic).unwrap())
-            .eq(all.into_iter()));
->>>>>>> 43d98153
     }
 }