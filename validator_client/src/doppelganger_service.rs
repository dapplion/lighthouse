--- conflicted
+++ resolved
@@ -174,37 +174,26 @@
     } else {
         // Request the previous epoch liveness state from the beacon node.
         beacon_nodes
-<<<<<<< HEAD
-            .first_success(|beacon_node| async move {
-                beacon_node
-                    .post_lighthouse_liveness(validator_indices, previous_epoch)
+            .first_success(|beacon_node| async {
+                let owned_beacon_node = beacon_node.clone();
+                drop(beacon_node);
+
+                owned_beacon_node
+                    .post_validator_liveness_epoch(previous_epoch, &validator_indices)
                     .await
                     .map_err(|e| format!("Failed query for validator liveness: {:?}", e))
-                    .map(|result| result.data)
+                    .map(|result| {
+                        result
+                            .data
+                            .into_iter()
+                            .map(|response| LivenessResponseData {
+                                index: response.index,
+                                epoch: previous_epoch,
+                                is_live: response.is_live,
+                            })
+                            .collect()
+                    })
             })
-=======
-            .first_success(
-                RequireSynced::Yes,
-                OfflineOnFailure::Yes,
-                |beacon_node| async {
-                    beacon_node
-                        .post_validator_liveness_epoch(previous_epoch, &validator_indices)
-                        .await
-                        .map_err(|e| format!("Failed query for validator liveness: {:?}", e))
-                        .map(|result| {
-                            result
-                                .data
-                                .into_iter()
-                                .map(|response| LivenessResponseData {
-                                    index: response.index,
-                                    epoch: previous_epoch,
-                                    is_live: response.is_live,
-                                })
-                                .collect()
-                        })
-                },
-            )
->>>>>>> 69f1b7af
             .await
             .unwrap_or_else(|e| {
                 crit!(
@@ -221,37 +210,26 @@
 
     // Request the current epoch liveness state from the beacon node.
     let current_epoch_responses = beacon_nodes
-<<<<<<< HEAD
-        .first_success(|beacon_node| async move {
-            beacon_node
-                .post_lighthouse_liveness(validator_indices, current_epoch)
+        .first_success(|beacon_node| async {
+            let owned_beacon_node = beacon_node.clone();
+            drop(beacon_node);
+
+            owned_beacon_node
+                .post_validator_liveness_epoch(current_epoch, &validator_indices)
                 .await
                 .map_err(|e| format!("Failed query for validator liveness: {:?}", e))
-                .map(|result| result.data)
+                .map(|result| {
+                    result
+                        .data
+                        .into_iter()
+                        .map(|response| LivenessResponseData {
+                            index: response.index,
+                            epoch: current_epoch,
+                            is_live: response.is_live,
+                        })
+                        .collect()
+                })
         })
-=======
-        .first_success(
-            RequireSynced::Yes,
-            OfflineOnFailure::Yes,
-            |beacon_node| async {
-                beacon_node
-                    .post_validator_liveness_epoch(current_epoch, &validator_indices)
-                    .await
-                    .map_err(|e| format!("Failed query for validator liveness: {:?}", e))
-                    .map(|result| {
-                        result
-                            .data
-                            .into_iter()
-                            .map(|response| LivenessResponseData {
-                                index: response.index,
-                                epoch: current_epoch,
-                                is_live: response.is_live,
-                            })
-                            .collect()
-                    })
-            },
-        )
->>>>>>> 69f1b7af
         .await
         .unwrap_or_else(|e| {
             crit!(
