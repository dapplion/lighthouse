use super::{AggregatePublicKey, Signature, BLS_AGG_SIG_BYTE_SIZE};
use bls_aggregates::{
    AggregatePublicKey as RawAggregatePublicKey, AggregateSignature as RawAggregateSignature,
};
use serde::de::{Deserialize, Deserializer};
use serde::ser::{Serialize, Serializer};
<<<<<<< HEAD
use serde_hex::{encode as hex_encode, PrefixedHexVisitor};
use ssz::{decode_ssz_list, hash, Decodable, DecodeError, Encodable, SszStream, TreeHash};
=======
use serde_hex::{encode as hex_encode, HexVisitor};
use ssz::{decode, hash, Decodable, DecodeError, Encodable, SszStream, TreeHash};
>>>>>>> e12ce2bd

/// A BLS aggregate signature.
///
/// This struct is a wrapper upon a base type and provides helper functions (e.g., SSZ
/// serialization).
#[derive(Debug, PartialEq, Clone, Default, Eq)]
pub struct AggregateSignature {
    aggregate_signature: RawAggregateSignature,
    is_empty: bool,
}

impl AggregateSignature {
    /// Instantiate a new AggregateSignature.
    ///
    /// is_empty is false
    /// AggregateSiganture is point at infinity
    pub fn new() -> Self {
        Self {
            aggregate_signature: RawAggregateSignature::new(),
            is_empty: false,
        }
    }

    /// Add (aggregate) a signature to the `AggregateSignature`.
    pub fn add(&mut self, signature: &Signature) {
        if !self.is_empty {
            self.aggregate_signature.add(signature.as_raw())
        }
    }

    /// Verify the `AggregateSignature` against an `AggregatePublicKey`.
    ///
    /// Only returns `true` if the set of keys in the `AggregatePublicKey` match the set of keys
    /// that signed the `AggregateSignature`.
    pub fn verify(
        &self,
        msg: &[u8],
        domain: u64,
        aggregate_public_key: &AggregatePublicKey,
    ) -> bool {
        if self.is_empty {
            return false;
        }
        self.aggregate_signature
            .verify(msg, domain, aggregate_public_key.as_raw())
    }

    /// Verify this AggregateSignature against multiple AggregatePublickeys with multiple Messages.
    ///
    ///  All PublicKeys related to a Message should be aggregated into one AggregatePublicKey.
    ///  Each AggregatePublicKey has a 1:1 ratio with a 32 byte Message.
    pub fn verify_multiple(
        &self,
        messages: &[&[u8]],
        domain: u64,
        aggregate_public_keys: &[&AggregatePublicKey],
    ) -> bool {
        if self.is_empty {
            return false;
        }
        let aggregate_public_keys: Vec<&RawAggregatePublicKey> =
            aggregate_public_keys.iter().map(|pk| pk.as_raw()).collect();

        // Messages are concatenated into one long message.
        let mut msg: Vec<u8> = vec![];
        for message in messages {
            msg.extend_from_slice(message);
        }

        self.aggregate_signature
            .verify_multiple(&msg[..], domain, &aggregate_public_keys[..])
    }

    /// Return AggregateSiganture as bytes
    pub fn as_bytes(&self) -> Vec<u8> {
        if self.is_empty {
            return vec![0; BLS_AGG_SIG_BYTE_SIZE];
        }
        self.aggregate_signature.as_bytes()
    }

    /// Convert bytes to AggregateSiganture
    pub fn from_bytes(bytes: &[u8]) -> Result<Self, DecodeError> {
        for byte in bytes {
            if *byte != 0 {
                let sig =
                    RawAggregateSignature::from_bytes(&bytes).map_err(|_| DecodeError::Invalid)?;
                return Ok(Self {
                    aggregate_signature: sig,
                    is_empty: false,
                });
            }
        }
        Ok(Self::empty_signature())
    }

    /// Returns if the AggregateSiganture `is_empty`
    pub fn is_empty(&self) -> bool {
        self.is_empty
    }

    /// Creates a new AggregateSignature
    ///
    /// aggregate_signature set to the point infinity
    /// is_empty set to true
    pub fn empty_signature() -> Self {
        Self {
            aggregate_signature: RawAggregateSignature::new(),
            is_empty: true,
        }
    }
}

impl Encodable for AggregateSignature {
    fn ssz_append(&self, s: &mut SszStream) {
<<<<<<< HEAD
        s.append_vec(&self.as_bytes());
=======
        s.append_encoded_raw(&self.as_bytes());
>>>>>>> e12ce2bd
    }
}

impl Decodable for AggregateSignature {
    fn ssz_decode(bytes: &[u8], i: usize) -> Result<(Self, usize), DecodeError> {
<<<<<<< HEAD
        let (sig_bytes, i) = decode_ssz_list(bytes, i)?;
        let raw_sig =
            RawAggregateSignature::from_bytes(&sig_bytes).map_err(|_| DecodeError::Invalid)?;
        Ok((
            Self {
                aggregate_signature: raw_sig,
                is_empty: false,
            },
            i,
        ))
=======
        if bytes.len() - i < BLS_AGG_SIG_BYTE_SIZE {
            return Err(DecodeError::TooShort);
        }
        let agg_sig = AggregateSignature::from_bytes(&bytes[i..(i + BLS_AGG_SIG_BYTE_SIZE)])
            .map_err(|_| DecodeError::Invalid)?;
        Ok((agg_sig, i + BLS_AGG_SIG_BYTE_SIZE))
>>>>>>> e12ce2bd
    }
}

impl Serialize for AggregateSignature {
    /// Serde serialization is compliant the Ethereum YAML test format.
    fn serialize<S>(&self, serializer: S) -> Result<S::Ok, S::Error>
    where
        S: Serializer,
    {
        serializer.serialize_str(&hex_encode(self.as_bytes()))
    }
}

impl<'de> Deserialize<'de> for AggregateSignature {
    /// Serde serialization is compliant the Ethereum YAML test format.
    fn deserialize<D>(deserializer: D) -> Result<Self, D::Error>
    where
        D: Deserializer<'de>,
    {
<<<<<<< HEAD
        let bytes = deserializer.deserialize_str(PrefixedHexVisitor)?;
        let agg_sig = AggregateSignature::from_bytes(&bytes[..])
=======
        let bytes = deserializer.deserialize_str(HexVisitor)?;
        let agg_sig = decode(&bytes[..])
>>>>>>> e12ce2bd
            .map_err(|e| serde::de::Error::custom(format!("invalid ssz ({:?})", e)))?;
        Ok(agg_sig)
    }
}

impl TreeHash for AggregateSignature {
    fn hash_tree_root(&self) -> Vec<u8> {
        hash(&self.as_bytes())
    }
}

#[cfg(test)]
mod tests {
    use super::super::{Keypair, Signature};
    use super::*;
    use ssz::{decode, ssz_encode};

    #[test]
    pub fn test_ssz_round_trip() {
        let keypair = Keypair::random();

        let mut original = AggregateSignature::new();
        original.add(&Signature::new(&[42, 42], 0, &keypair.sk));

        let bytes = ssz_encode(&original);
        let decoded = decode::<AggregateSignature>(&bytes).unwrap();

        assert_eq!(original, decoded);
    }
}<|MERGE_RESOLUTION|>--- conflicted
+++ resolved
@@ -4,13 +4,8 @@
 };
 use serde::de::{Deserialize, Deserializer};
 use serde::ser::{Serialize, Serializer};
-<<<<<<< HEAD
-use serde_hex::{encode as hex_encode, PrefixedHexVisitor};
-use ssz::{decode_ssz_list, hash, Decodable, DecodeError, Encodable, SszStream, TreeHash};
-=======
 use serde_hex::{encode as hex_encode, HexVisitor};
 use ssz::{decode, hash, Decodable, DecodeError, Encodable, SszStream, TreeHash};
->>>>>>> e12ce2bd
 
 /// A BLS aggregate signature.
 ///
@@ -126,35 +121,18 @@
 
 impl Encodable for AggregateSignature {
     fn ssz_append(&self, s: &mut SszStream) {
-<<<<<<< HEAD
-        s.append_vec(&self.as_bytes());
-=======
         s.append_encoded_raw(&self.as_bytes());
->>>>>>> e12ce2bd
     }
 }
 
 impl Decodable for AggregateSignature {
     fn ssz_decode(bytes: &[u8], i: usize) -> Result<(Self, usize), DecodeError> {
-<<<<<<< HEAD
-        let (sig_bytes, i) = decode_ssz_list(bytes, i)?;
-        let raw_sig =
-            RawAggregateSignature::from_bytes(&sig_bytes).map_err(|_| DecodeError::Invalid)?;
-        Ok((
-            Self {
-                aggregate_signature: raw_sig,
-                is_empty: false,
-            },
-            i,
-        ))
-=======
         if bytes.len() - i < BLS_AGG_SIG_BYTE_SIZE {
             return Err(DecodeError::TooShort);
         }
         let agg_sig = AggregateSignature::from_bytes(&bytes[i..(i + BLS_AGG_SIG_BYTE_SIZE)])
             .map_err(|_| DecodeError::Invalid)?;
         Ok((agg_sig, i + BLS_AGG_SIG_BYTE_SIZE))
->>>>>>> e12ce2bd
     }
 }
 
@@ -174,13 +152,8 @@
     where
         D: Deserializer<'de>,
     {
-<<<<<<< HEAD
-        let bytes = deserializer.deserialize_str(PrefixedHexVisitor)?;
-        let agg_sig = AggregateSignature::from_bytes(&bytes[..])
-=======
         let bytes = deserializer.deserialize_str(HexVisitor)?;
         let agg_sig = decode(&bytes[..])
->>>>>>> e12ce2bd
             .map_err(|e| serde::de::Error::custom(format!("invalid ssz ({:?})", e)))?;
         Ok(agg_sig)
     }
