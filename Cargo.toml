--- conflicted
+++ resolved
@@ -92,11 +92,7 @@
 # TODO(das): switch to c-kzg crate before merging back to unstable (and disable default-features) if possible
 # Turn off c-kzg's default features which include `blst/portable`. We can turn on blst's portable
 # feature ourselves when desired.
-<<<<<<< HEAD
 c-kzg = { git = "https://github.com/ethereum/c-kzg-4844", branch = "das" }
-=======
-c-kzg = { version = "1", default-features = false }
->>>>>>> 6d792b42
 clap = "2"
 compare_fields_derive = { path = "common/compare_fields_derive" }
 criterion = "0.3"
