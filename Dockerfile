--- conflicted
+++ resolved
@@ -1,10 +1,5 @@
-<<<<<<< HEAD
-FROM rust:1.65.0-bullseye AS builder
+FROM rust:1.66.0-bullseye AS builder
 RUN apt-get update && apt-get -y upgrade && apt-get install -y cmake clang libclang-dev protobuf-compiler
-=======
-FROM rust:1.66.0-bullseye AS builder
-RUN apt-get update && apt-get -y upgrade && apt-get install -y cmake libclang-dev protobuf-compiler
->>>>>>> 020fb483
 COPY . lighthouse
 ARG FEATURES
 ENV FEATURES $FEATURES
