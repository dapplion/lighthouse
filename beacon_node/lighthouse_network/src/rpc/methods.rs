//! Available RPC methods types and ids.

use crate::types::{EnrAttestationBitfield, EnrSyncCommitteeBitfield};
use regex::bytes::Regex;
use serde::Serialize;
use ssz::Encode;
use ssz_derive::{Decode, Encode};
use ssz_types::{typenum::U256, VariableList};
use std::fmt::Display;
use std::marker::PhantomData;
use std::ops::Deref;
use std::sync::Arc;
use strum::IntoStaticStr;
use superstruct::superstruct;
use types::blob_sidecar::BlobIdentifier;
use types::data_column_sidecar::DataColumnIdentifier;
use types::{
<<<<<<< HEAD
    blob_sidecar::BlobSidecar, ChainSpec, DataColumnSidecar, Epoch, EthSpec, Hash256,
    LightClientBootstrap, RuntimeVariableList, SignedBeaconBlock, Slot,
=======
    blob_sidecar::BlobSidecar, ChainSpec, Epoch, EthSpec, Hash256, LightClientBootstrap,
    LightClientFinalityUpdate, LightClientOptimisticUpdate, RuntimeVariableList, SignedBeaconBlock,
    Slot,
>>>>>>> 32be063f
};

/// Maximum length of error message.
pub type MaxErrorLen = U256;
pub const MAX_ERROR_LEN: u64 = 256;

/// Wrapper over SSZ List to represent error message in rpc responses.
#[derive(Debug, Clone)]
pub struct ErrorType(pub VariableList<u8, MaxErrorLen>);

impl From<String> for ErrorType {
    fn from(s: String) -> Self {
        Self(VariableList::from(s.as_bytes().to_vec()))
    }
}

impl From<&str> for ErrorType {
    fn from(s: &str) -> Self {
        Self(VariableList::from(s.as_bytes().to_vec()))
    }
}

impl Deref for ErrorType {
    type Target = VariableList<u8, MaxErrorLen>;
    fn deref(&self) -> &Self::Target {
        &self.0
    }
}

impl Display for ErrorType {
    fn fmt(&self, f: &mut std::fmt::Formatter<'_>) -> std::fmt::Result {
        #[allow(clippy::invalid_regex)]
        let re = Regex::new("\\p{C}").expect("Regex is valid");
        let error_type_str =
            String::from_utf8_lossy(&re.replace_all(self.0.deref(), &b""[..])).to_string();
        write!(f, "{}", error_type_str)
    }
}

/* Request/Response data structures for RPC methods */

/* Requests */

/// The STATUS request/response handshake message.
#[derive(Encode, Decode, Clone, Debug, PartialEq)]
pub struct StatusMessage {
    /// The fork version of the chain we are broadcasting.
    pub fork_digest: [u8; 4],

    /// Latest finalized root.
    pub finalized_root: Hash256,

    /// Latest finalized epoch.
    pub finalized_epoch: Epoch,

    /// The latest block root.
    pub head_root: Hash256,

    /// The slot associated with the latest block root.
    pub head_slot: Slot,
}

/// The PING request/response message.
#[derive(Encode, Decode, Clone, Debug, PartialEq)]
pub struct Ping {
    /// The metadata sequence number.
    pub data: u64,
}

/// The METADATA request structure.
#[superstruct(
    variants(V1, V2),
    variant_attributes(derive(Clone, Debug, PartialEq, Serialize),)
)]
#[derive(Clone, Debug, PartialEq)]
pub struct MetadataRequest<E: EthSpec> {
    _phantom_data: PhantomData<E>,
}

impl<E: EthSpec> MetadataRequest<E> {
    pub fn new_v1() -> Self {
        Self::V1(MetadataRequestV1 {
            _phantom_data: PhantomData,
        })
    }

    pub fn new_v2() -> Self {
        Self::V2(MetadataRequestV2 {
            _phantom_data: PhantomData,
        })
    }
}

/// The METADATA response structure.
#[superstruct(
    variants(V1, V2),
    variant_attributes(
        derive(Encode, Decode, Clone, Debug, PartialEq, Serialize),
        serde(bound = "E: EthSpec", deny_unknown_fields),
    )
)]
#[derive(Clone, Debug, PartialEq, Serialize)]
#[serde(bound = "E: EthSpec")]
pub struct MetaData<E: EthSpec> {
    /// A sequential counter indicating when data gets modified.
    pub seq_number: u64,
    /// The persistent attestation subnet bitfield.
    pub attnets: EnrAttestationBitfield<E>,
    /// The persistent sync committee bitfield.
    #[superstruct(only(V2))]
    pub syncnets: EnrSyncCommitteeBitfield<E>,
}

impl<E: EthSpec> MetaData<E> {
    /// Returns a V1 MetaData response from self.
    pub fn metadata_v1(&self) -> Self {
        match self {
            md @ MetaData::V1(_) => md.clone(),
            MetaData::V2(metadata) => MetaData::V1(MetaDataV1 {
                seq_number: metadata.seq_number,
                attnets: metadata.attnets.clone(),
            }),
        }
    }

    /// Returns a V2 MetaData response from self by filling unavailable fields with default.
    pub fn metadata_v2(&self) -> Self {
        match self {
            MetaData::V1(metadata) => MetaData::V2(MetaDataV2 {
                seq_number: metadata.seq_number,
                attnets: metadata.attnets.clone(),
                syncnets: Default::default(),
            }),
            md @ MetaData::V2(_) => md.clone(),
        }
    }

    pub fn as_ssz_bytes(&self) -> Vec<u8> {
        match self {
            MetaData::V1(md) => md.as_ssz_bytes(),
            MetaData::V2(md) => md.as_ssz_bytes(),
        }
    }
}

/// The reason given for a `Goodbye` message.
///
/// Note: any unknown `u64::into(n)` will resolve to `Goodbye::Unknown` for any unknown `n`,
/// however `GoodbyeReason::Unknown.into()` will go into `0_u64`. Therefore de-serializing then
/// re-serializing may not return the same bytes.
#[derive(Debug, Clone, PartialEq)]
pub enum GoodbyeReason {
    /// This node has shutdown.
    ClientShutdown = 1,

    /// Incompatible networks.
    IrrelevantNetwork = 2,

    /// Error/fault in the RPC.
    Fault = 3,

    /// Teku uses this code for not being able to verify a network.
    UnableToVerifyNetwork = 128,

    /// The node has too many connected peers.
    TooManyPeers = 129,

    /// Scored poorly.
    BadScore = 250,

    /// The peer is banned
    Banned = 251,

    /// The IP address the peer is using is banned.
    BannedIP = 252,

    /// Unknown reason.
    Unknown = 0,
}

impl From<u64> for GoodbyeReason {
    fn from(id: u64) -> GoodbyeReason {
        match id {
            1 => GoodbyeReason::ClientShutdown,
            2 => GoodbyeReason::IrrelevantNetwork,
            3 => GoodbyeReason::Fault,
            128 => GoodbyeReason::UnableToVerifyNetwork,
            129 => GoodbyeReason::TooManyPeers,
            250 => GoodbyeReason::BadScore,
            251 => GoodbyeReason::Banned,
            252 => GoodbyeReason::BannedIP,
            _ => GoodbyeReason::Unknown,
        }
    }
}

impl From<GoodbyeReason> for u64 {
    fn from(reason: GoodbyeReason) -> u64 {
        reason as u64
    }
}

impl ssz::Encode for GoodbyeReason {
    fn is_ssz_fixed_len() -> bool {
        <u64 as ssz::Encode>::is_ssz_fixed_len()
    }

    fn ssz_fixed_len() -> usize {
        <u64 as ssz::Encode>::ssz_fixed_len()
    }

    fn ssz_bytes_len(&self) -> usize {
        0_u64.ssz_bytes_len()
    }

    fn ssz_append(&self, buf: &mut Vec<u8>) {
        let conv: u64 = self.clone().into();
        conv.ssz_append(buf)
    }
}

impl ssz::Decode for GoodbyeReason {
    fn is_ssz_fixed_len() -> bool {
        <u64 as ssz::Decode>::is_ssz_fixed_len()
    }

    fn ssz_fixed_len() -> usize {
        <u64 as ssz::Decode>::ssz_fixed_len()
    }

    fn from_ssz_bytes(bytes: &[u8]) -> Result<Self, ssz::DecodeError> {
        u64::from_ssz_bytes(bytes).map(|n| n.into())
    }
}

/// Request a number of beacon block roots from a peer.
#[superstruct(
    variants(V1, V2),
    variant_attributes(derive(Encode, Decode, Clone, Debug, PartialEq))
)]
#[derive(Clone, Debug, PartialEq)]
pub struct BlocksByRangeRequest {
    /// The starting slot to request blocks.
    pub start_slot: u64,

    /// The number of blocks from the start slot.
    pub count: u64,
}

impl BlocksByRangeRequest {
    /// The default request is V2
    pub fn new(start_slot: u64, count: u64) -> Self {
        Self::V2(BlocksByRangeRequestV2 { start_slot, count })
    }

    pub fn new_v1(start_slot: u64, count: u64) -> Self {
        Self::V1(BlocksByRangeRequestV1 { start_slot, count })
    }
}

/// Request a number of beacon blobs from a peer.
#[derive(Encode, Decode, Clone, Debug, PartialEq)]
pub struct BlobsByRangeRequest {
    /// The starting slot to request blobs.
    pub start_slot: u64,

    /// The number of slots from the start slot.
    pub count: u64,
}

impl BlobsByRangeRequest {
    pub fn max_blobs_requested<E: EthSpec>(&self) -> u64 {
        self.count.saturating_mul(E::max_blobs_per_block() as u64)
    }
}

/// Request a number of beacon block roots from a peer.
#[superstruct(
    variants(V1, V2),
    variant_attributes(derive(Encode, Decode, Clone, Debug, PartialEq))
)]
#[derive(Clone, Debug, PartialEq)]
pub struct OldBlocksByRangeRequest {
    /// The starting slot to request blocks.
    pub start_slot: u64,

    /// The number of blocks from the start slot.
    pub count: u64,

    /// The step increment to receive blocks.
    ///
    /// A value of 1 returns every block.
    /// A value of 2 returns every second block.
    /// A value of 3 returns every third block and so on.
    pub step: u64,
}

impl OldBlocksByRangeRequest {
    /// The default request is V2
    pub fn new(start_slot: u64, count: u64, step: u64) -> Self {
        Self::V2(OldBlocksByRangeRequestV2 {
            start_slot,
            count,
            step,
        })
    }

    pub fn new_v1(start_slot: u64, count: u64, step: u64) -> Self {
        Self::V1(OldBlocksByRangeRequestV1 {
            start_slot,
            count,
            step,
        })
    }
}

/// Request a number of beacon block bodies from a peer.
#[superstruct(variants(V1, V2), variant_attributes(derive(Clone, Debug, PartialEq)))]
#[derive(Clone, Debug, PartialEq)]
pub struct BlocksByRootRequest {
    /// The list of beacon block bodies being requested.
    pub block_roots: RuntimeVariableList<Hash256>,
}

impl BlocksByRootRequest {
    pub fn new(block_roots: Vec<Hash256>, spec: &ChainSpec) -> Self {
        let block_roots =
            RuntimeVariableList::from_vec(block_roots, spec.max_request_blocks as usize);
        Self::V2(BlocksByRootRequestV2 { block_roots })
    }

    pub fn new_v1(block_roots: Vec<Hash256>, spec: &ChainSpec) -> Self {
        let block_roots =
            RuntimeVariableList::from_vec(block_roots, spec.max_request_blocks as usize);
        Self::V1(BlocksByRootRequestV1 { block_roots })
    }
}

/// Request a number of beacon blocks and blobs from a peer.
#[derive(Clone, Debug, PartialEq)]
pub struct BlobsByRootRequest {
    /// The list of beacon block roots being requested.
    pub blob_ids: RuntimeVariableList<BlobIdentifier>,
}

impl BlobsByRootRequest {
    pub fn new(blob_ids: Vec<BlobIdentifier>, spec: &ChainSpec) -> Self {
        let blob_ids =
            RuntimeVariableList::from_vec(blob_ids, spec.max_request_blob_sidecars as usize);
        Self { blob_ids }
    }
}

/// Request a number of data columns from a peer.
#[derive(Clone, Debug, PartialEq)]
pub struct DataColumnsByRootRequest {
    /// The list of beacon block roots and column indices being requested.
    pub data_column_ids: RuntimeVariableList<DataColumnIdentifier>,
}

/* RPC Handling and Grouping */
// Collection of enums and structs used by the Codecs to encode/decode RPC messages

#[derive(Debug, Clone, PartialEq)]
pub enum RPCResponse<E: EthSpec> {
    /// A HELLO message.
    Status(StatusMessage),

    /// A response to a get BLOCKS_BY_RANGE request. A None response signifies the end of the
    /// batch.
    BlocksByRange(Arc<SignedBeaconBlock<E>>),

    /// A response to a get BLOCKS_BY_ROOT request.
    BlocksByRoot(Arc<SignedBeaconBlock<E>>),

    /// A response to a get BLOBS_BY_RANGE request
    BlobsByRange(Arc<BlobSidecar<E>>),

    /// A response to a get LIGHT_CLIENT_BOOTSTRAP request.
    LightClientBootstrap(Arc<LightClientBootstrap<E>>),

    /// A response to a get LIGHT_CLIENT_OPTIMISTIC_UPDATE request.
    LightClientOptimisticUpdate(Arc<LightClientOptimisticUpdate<E>>),

    /// A response to a get LIGHT_CLIENT_FINALITY_UPDATE request.
    LightClientFinalityUpdate(Arc<LightClientFinalityUpdate<E>>),

    /// A response to a get BLOBS_BY_ROOT request.
    BlobsByRoot(Arc<BlobSidecar<E>>),

    /// A response to a get DATA_COLUMN_SIDECARS_BY_ROOT request.
    DataColumnsByRoot(Arc<DataColumnSidecar<T>>),

    /// A PONG response to a PING request.
    Pong(Ping),

    /// A response to a META_DATA request.
    MetaData(MetaData<E>),
}

/// Indicates which response is being terminated by a stream termination response.
#[derive(Debug, Clone)]
pub enum ResponseTermination {
    /// Blocks by range stream termination.
    BlocksByRange,

    /// Blocks by root stream termination.
    BlocksByRoot,

    /// Blobs by range stream termination.
    BlobsByRange,

    /// Blobs by root stream termination.
    BlobsByRoot,

    /// Data column sidecars by root stream termination.
    DataColumnsByRoot,
}

/// The structured response containing a result/code indicating success or failure
/// and the contents of the response
#[derive(Debug, Clone)]
pub enum RPCCodedResponse<E: EthSpec> {
    /// The response is a successful.
    Success(RPCResponse<E>),

    Error(RPCResponseErrorCode, ErrorType),

    /// Received a stream termination indicating which response is being terminated.
    StreamTermination(ResponseTermination),
}

/// Request a light_client_bootstrap for light_clients peers.
#[derive(Encode, Decode, Clone, Debug, PartialEq)]
pub struct LightClientBootstrapRequest {
    pub root: Hash256,
}

/// The code assigned to an erroneous `RPCResponse`.
#[derive(Debug, Clone, Copy, PartialEq, IntoStaticStr)]
#[strum(serialize_all = "snake_case")]
pub enum RPCResponseErrorCode {
    RateLimited,
    BlobsNotFoundForBlock,
    InvalidRequest,
    ServerError,
    /// Error spec'd to indicate that a peer does not have blocks on a requested range.
    ResourceUnavailable,
    Unknown,
}

impl<E: EthSpec> RPCCodedResponse<E> {
    /// Used to encode the response in the codec.
    pub fn as_u8(&self) -> Option<u8> {
        match self {
            RPCCodedResponse::Success(_) => Some(0),
            RPCCodedResponse::Error(code, _) => Some(code.as_u8()),
            RPCCodedResponse::StreamTermination(_) => None,
        }
    }

    /// Tells the codec whether to decode as an RPCResponse or an error.
    pub fn is_response(response_code: u8) -> bool {
        matches!(response_code, 0)
    }

    /// Builds an RPCCodedResponse from a response code and an ErrorMessage
    pub fn from_error(response_code: u8, err: ErrorType) -> Self {
        let code = match response_code {
            1 => RPCResponseErrorCode::InvalidRequest,
            2 => RPCResponseErrorCode::ServerError,
            3 => RPCResponseErrorCode::ResourceUnavailable,
            139 => RPCResponseErrorCode::RateLimited,
            140 => RPCResponseErrorCode::BlobsNotFoundForBlock,
            _ => RPCResponseErrorCode::Unknown,
        };
        RPCCodedResponse::Error(code, err)
    }

    /// Specifies which response allows for multiple chunks for the stream handler.
    pub fn multiple_responses(&self) -> bool {
        match self {
            RPCCodedResponse::Success(resp) => match resp {
                RPCResponse::Status(_) => false,
                RPCResponse::BlocksByRange(_) => true,
                RPCResponse::BlocksByRoot(_) => true,
                RPCResponse::BlobsByRange(_) => true,
                RPCResponse::BlobsByRoot(_) => true,
                RPCResponse::DataColumnsByRoot(_) => true,
                RPCResponse::Pong(_) => false,
                RPCResponse::MetaData(_) => false,
                RPCResponse::LightClientBootstrap(_) => false,
                RPCResponse::LightClientOptimisticUpdate(_) => false,
                RPCResponse::LightClientFinalityUpdate(_) => false,
            },
            RPCCodedResponse::Error(_, _) => true,
            // Stream terminations are part of responses that have chunks
            RPCCodedResponse::StreamTermination(_) => true,
        }
    }

    /// Returns true if this response always terminates the stream.
    pub fn close_after(&self) -> bool {
        !matches!(self, RPCCodedResponse::Success(_))
    }
}

impl RPCResponseErrorCode {
    fn as_u8(&self) -> u8 {
        match self {
            RPCResponseErrorCode::InvalidRequest => 1,
            RPCResponseErrorCode::ServerError => 2,
            RPCResponseErrorCode::ResourceUnavailable => 3,
            RPCResponseErrorCode::Unknown => 255,
            RPCResponseErrorCode::RateLimited => 139,
            RPCResponseErrorCode::BlobsNotFoundForBlock => 140,
        }
    }
}

use super::Protocol;
impl<E: EthSpec> RPCResponse<E> {
    pub fn protocol(&self) -> Protocol {
        match self {
            RPCResponse::Status(_) => Protocol::Status,
            RPCResponse::BlocksByRange(_) => Protocol::BlocksByRange,
            RPCResponse::BlocksByRoot(_) => Protocol::BlocksByRoot,
            RPCResponse::BlobsByRange(_) => Protocol::BlobsByRange,
            RPCResponse::BlobsByRoot(_) => Protocol::BlobsByRoot,
            RPCResponse::DataColumnsByRoot(_) => Protocol::DataColumnsByRoot,
            RPCResponse::Pong(_) => Protocol::Ping,
            RPCResponse::MetaData(_) => Protocol::MetaData,
            RPCResponse::LightClientBootstrap(_) => Protocol::LightClientBootstrap,
            RPCResponse::LightClientOptimisticUpdate(_) => Protocol::LightClientOptimisticUpdate,
            RPCResponse::LightClientFinalityUpdate(_) => Protocol::LightClientFinalityUpdate,
        }
    }
}

impl std::fmt::Display for RPCResponseErrorCode {
    fn fmt(&self, f: &mut std::fmt::Formatter<'_>) -> std::fmt::Result {
        let repr = match self {
            RPCResponseErrorCode::InvalidRequest => "The request was invalid",
            RPCResponseErrorCode::ResourceUnavailable => "Resource unavailable",
            RPCResponseErrorCode::ServerError => "Server error occurred",
            RPCResponseErrorCode::Unknown => "Unknown error occurred",
            RPCResponseErrorCode::RateLimited => "Rate limited",
            RPCResponseErrorCode::BlobsNotFoundForBlock => "No blobs for the given root",
        };
        f.write_str(repr)
    }
}

impl std::fmt::Display for StatusMessage {
    fn fmt(&self, f: &mut std::fmt::Formatter<'_>) -> std::fmt::Result {
        write!(f, "Status Message: Fork Digest: {:?}, Finalized Root: {}, Finalized Epoch: {}, Head Root: {}, Head Slot: {}", self.fork_digest, self.finalized_root, self.finalized_epoch, self.head_root, self.head_slot)
    }
}

impl<E: EthSpec> std::fmt::Display for RPCResponse<E> {
    fn fmt(&self, f: &mut std::fmt::Formatter<'_>) -> std::fmt::Result {
        match self {
            RPCResponse::Status(status) => write!(f, "{}", status),
            RPCResponse::BlocksByRange(block) => {
                write!(f, "BlocksByRange: Block slot: {}", block.slot())
            }
            RPCResponse::BlocksByRoot(block) => {
                write!(f, "BlocksByRoot: Block slot: {}", block.slot())
            }
            RPCResponse::BlobsByRange(blob) => {
                write!(f, "BlobsByRange: Blob slot: {}", blob.slot())
            }
            RPCResponse::BlobsByRoot(sidecar) => {
                write!(f, "BlobsByRoot: Blob slot: {}", sidecar.slot())
            }
            RPCResponse::DataColumnsByRoot(sidecar) => {
                write!(f, "DataColumnsByRoot: Data column slot: {}", sidecar.slot())
            }
            RPCResponse::Pong(ping) => write!(f, "Pong: {}", ping.data),
            RPCResponse::MetaData(metadata) => write!(f, "Metadata: {}", metadata.seq_number()),
            RPCResponse::LightClientBootstrap(bootstrap) => {
                write!(f, "LightClientBootstrap Slot: {}", bootstrap.get_slot())
            }
            RPCResponse::LightClientOptimisticUpdate(update) => {
                write!(
                    f,
                    "LightClientOptimisticUpdate Slot: {}",
                    update.signature_slot()
                )
            }
            RPCResponse::LightClientFinalityUpdate(update) => {
                write!(
                    f,
                    "LightClientFinalityUpdate Slot: {}",
                    update.signature_slot()
                )
            }
        }
    }
}

impl<E: EthSpec> std::fmt::Display for RPCCodedResponse<E> {
    fn fmt(&self, f: &mut std::fmt::Formatter<'_>) -> std::fmt::Result {
        match self {
            RPCCodedResponse::Success(res) => write!(f, "{}", res),
            RPCCodedResponse::Error(code, err) => write!(f, "{}: {}", code, err),
            RPCCodedResponse::StreamTermination(_) => write!(f, "Stream Termination"),
        }
    }
}

impl std::fmt::Display for GoodbyeReason {
    fn fmt(&self, f: &mut std::fmt::Formatter<'_>) -> std::fmt::Result {
        match self {
            GoodbyeReason::ClientShutdown => write!(f, "Client Shutdown"),
            GoodbyeReason::IrrelevantNetwork => write!(f, "Irrelevant Network"),
            GoodbyeReason::Fault => write!(f, "Fault"),
            GoodbyeReason::UnableToVerifyNetwork => write!(f, "Unable to verify network"),
            GoodbyeReason::TooManyPeers => write!(f, "Too many peers"),
            GoodbyeReason::BadScore => write!(f, "Bad Score"),
            GoodbyeReason::Banned => write!(f, "Banned"),
            GoodbyeReason::BannedIP => write!(f, "BannedIP"),
            GoodbyeReason::Unknown => write!(f, "Unknown Reason"),
        }
    }
}

impl std::fmt::Display for BlocksByRangeRequest {
    fn fmt(&self, f: &mut std::fmt::Formatter<'_>) -> std::fmt::Result {
        write!(
            f,
            "Start Slot: {}, Count: {}",
            self.start_slot(),
            self.count()
        )
    }
}

impl std::fmt::Display for OldBlocksByRangeRequest {
    fn fmt(&self, f: &mut std::fmt::Formatter<'_>) -> std::fmt::Result {
        write!(
            f,
            "Start Slot: {}, Count: {}, Step: {}",
            self.start_slot(),
            self.count(),
            self.step()
        )
    }
}

impl std::fmt::Display for BlobsByRootRequest {
    fn fmt(&self, f: &mut std::fmt::Formatter<'_>) -> std::fmt::Result {
        write!(
            f,
            "Request: BlobsByRoot: Number of Requested Roots: {}",
            self.blob_ids.len()
        )
    }
}

impl std::fmt::Display for BlobsByRangeRequest {
    fn fmt(&self, f: &mut std::fmt::Formatter<'_>) -> std::fmt::Result {
        write!(
            f,
            "Request: BlobsByRange: Start Slot: {}, Count: {}",
            self.start_slot, self.count
        )
    }
}

impl std::fmt::Display for DataColumnsByRootRequest {
    fn fmt(&self, f: &mut std::fmt::Formatter<'_>) -> std::fmt::Result {
        write!(
            f,
            "Request: DataColumnsByRoot: Number of Requested Data Column Ids: {}",
            self.data_column_ids.len()
        )
    }
}

impl slog::KV for StatusMessage {
    fn serialize(
        &self,
        record: &slog::Record,
        serializer: &mut dyn slog::Serializer,
    ) -> slog::Result {
        use slog::Value;
        serializer.emit_arguments("fork_digest", &format_args!("{:?}", self.fork_digest))?;
        Value::serialize(&self.finalized_epoch, record, "finalized_epoch", serializer)?;
        serializer.emit_arguments("finalized_root", &format_args!("{}", self.finalized_root))?;
        Value::serialize(&self.head_slot, record, "head_slot", serializer)?;
        serializer.emit_arguments("head_root", &format_args!("{}", self.head_root))?;
        slog::Result::Ok(())
    }
}<|MERGE_RESOLUTION|>--- conflicted
+++ resolved
@@ -15,14 +15,9 @@
 use types::blob_sidecar::BlobIdentifier;
 use types::data_column_sidecar::DataColumnIdentifier;
 use types::{
-<<<<<<< HEAD
     blob_sidecar::BlobSidecar, ChainSpec, DataColumnSidecar, Epoch, EthSpec, Hash256,
-    LightClientBootstrap, RuntimeVariableList, SignedBeaconBlock, Slot,
-=======
-    blob_sidecar::BlobSidecar, ChainSpec, Epoch, EthSpec, Hash256, LightClientBootstrap,
-    LightClientFinalityUpdate, LightClientOptimisticUpdate, RuntimeVariableList, SignedBeaconBlock,
-    Slot,
->>>>>>> 32be063f
+    LightClientBootstrap, LightClientFinalityUpdate, LightClientOptimisticUpdate,
+    RuntimeVariableList, SignedBeaconBlock, Slot,
 };
 
 /// Maximum length of error message.
@@ -414,7 +409,7 @@
     BlobsByRoot(Arc<BlobSidecar<E>>),
 
     /// A response to a get DATA_COLUMN_SIDECARS_BY_ROOT request.
-    DataColumnsByRoot(Arc<DataColumnSidecar<T>>),
+    DataColumnsByRoot(Arc<DataColumnSidecar<E>>),
 
     /// A PONG response to a PING request.
     Pong(Ping),
