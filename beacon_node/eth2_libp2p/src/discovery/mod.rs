--- conflicted
+++ resolved
@@ -365,11 +365,7 @@
     /// If the external address needs to be modified, use `update_enr_udp_socket.
     pub fn update_enr_tcp_port(&mut self, port: u16) -> Result<(), String> {
         self.discv5
-<<<<<<< HEAD
-            .enr_insert("tcp", port.to_be_bytes().into())
-=======
             .enr_insert("tcp", &port.to_be_bytes())
->>>>>>> b0833033
             .map_err(|e| format!("{:?}", e))?;
 
         // replace the global version
@@ -387,32 +383,18 @@
         match socket_addr {
             SocketAddr::V4(socket) => {
                 self.discv5
-<<<<<<< HEAD
-                    .enr_insert("ip", socket.ip().octets().into())
-                    .map_err(|e| format!("{:?}", e))?;
-                self.discv5
-                    .enr_insert("udp", socket.port().to_be_bytes().into())
-=======
                     .enr_insert("ip", &socket.ip().octets())
                     .map_err(|e| format!("{:?}", e))?;
                 self.discv5
                     .enr_insert("udp", &socket.port().to_be_bytes())
->>>>>>> b0833033
                     .map_err(|e| format!("{:?}", e))?;
             }
             SocketAddr::V6(socket) => {
                 self.discv5
-<<<<<<< HEAD
-                    .enr_insert("ip6", socket.ip().octets().into())
-                    .map_err(|e| format!("{:?}", e))?;
-                self.discv5
-                    .enr_insert("udp6", socket.port().to_be_bytes().into())
-=======
                     .enr_insert("ip6", &socket.ip().octets())
                     .map_err(|e| format!("{:?}", e))?;
                 self.discv5
                     .enr_insert("udp6", &socket.port().to_be_bytes())
->>>>>>> b0833033
                     .map_err(|e| format!("{:?}", e))?;
             }
         }
@@ -457,11 +439,7 @@
 
         // insert the bitfield into the ENR record
         self.discv5
-<<<<<<< HEAD
-            .enr_insert(BITFIELD_ENR_KEY, current_bitfield.as_ssz_bytes())
-=======
             .enr_insert(BITFIELD_ENR_KEY, &current_bitfield.as_ssz_bytes())
->>>>>>> b0833033
             .map_err(|e| format!("{:?}", e))?;
 
         // replace the global version
