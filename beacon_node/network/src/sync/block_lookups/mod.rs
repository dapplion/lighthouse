use self::parent_lookup::ParentVerifyError;
use self::single_block_lookup::SingleBlockLookup;
use super::manager::BlockProcessingResult;
use super::BatchProcessResult;
use super::{manager::BlockProcessType, network_context::SyncNetworkContext};
use crate::metrics;
use crate::network_beacon_processor::ChainSegmentProcessId;
use crate::sync::block_lookups::common::LookupType;
use crate::sync::block_lookups::parent_lookup::{ParentLookup, RequestError};
use crate::sync::block_lookups::single_block_lookup::{CachedChild, LookupRequestError};
use crate::sync::manager::{Id, SingleLookupReqId};
use beacon_chain::block_verification_types::{AsBlock, RpcBlock};
pub use beacon_chain::data_availability_checker::ChildComponents;
use beacon_chain::data_availability_checker::{
    AvailabilityCheckErrorCategory, DataAvailabilityChecker,
};
use beacon_chain::validator_monitor::timestamp_now;
use beacon_chain::{AvailabilityProcessingStatus, BeaconChainTypes, BlockError};
pub use common::Current;
pub use common::Lookup;
pub use common::Parent;
pub use common::RequestState;
use fnv::FnvHashMap;
use lighthouse_network::rpc::RPCError;
use lighthouse_network::{PeerAction, PeerId};
use lru_cache::LRUTimeCache;
pub use single_block_lookup::{BlobRequestState, BlockRequestState};
use slog::{debug, error, trace, warn, Logger};
use smallvec::SmallVec;
use std::collections::{HashMap, VecDeque};
use std::sync::Arc;
use std::time::Duration;
use store::Hash256;
use types::blob_sidecar::FixedBlobSidecarList;
use types::Slot;

pub mod common;
mod parent_lookup;
mod single_block_lookup;
#[cfg(test)]
mod tests;

pub type DownloadedBlock<E> = (Hash256, RpcBlock<E>);

const FAILED_CHAINS_CACHE_EXPIRY_SECONDS: u64 = 60;
pub const SINGLE_BLOCK_LOOKUP_MAX_ATTEMPTS: u8 = 3;

pub struct BlockLookups<T: BeaconChainTypes> {
    /// Parent chain lookups being downloaded.
    parent_lookups: SmallVec<[ParentLookup<T>; 3]>,

    processing_parent_lookups: HashMap<Hash256, (Vec<Hash256>, SingleBlockLookup<Parent, T>)>,

    /// A cache of failed chain lookups to prevent duplicate searches.
    failed_chains: LRUTimeCache<Hash256>,

    single_block_lookups: FnvHashMap<Id, SingleBlockLookup<Current, T>>,

    pub(crate) da_checker: Arc<DataAvailabilityChecker<T>>,

    /// The logger for the import manager.
    log: Logger,
}

impl<T: BeaconChainTypes> BlockLookups<T> {
    pub fn new(da_checker: Arc<DataAvailabilityChecker<T>>, log: Logger) -> Self {
        Self {
            parent_lookups: Default::default(),
            processing_parent_lookups: Default::default(),
            failed_chains: LRUTimeCache::new(Duration::from_secs(
                FAILED_CHAINS_CACHE_EXPIRY_SECONDS,
            )),
            single_block_lookups: Default::default(),
            da_checker,
            log,
        }
    }

    /* Lookup requests */

    /// Creates a lookup for the block with the given `block_root` and immediately triggers it.
    pub fn search_block(
        &mut self,
        block_root: Hash256,
        peer_source: &[PeerId],
        cx: &mut SyncNetworkContext<T>,
    ) {
        self.new_current_lookup(block_root, None, peer_source, cx)
    }

    /// Creates a lookup for the block with the given `block_root`, while caching other block
    /// components we've already received. The block components are cached here because we haven't
    /// imported its parent and therefore can't fully validate it and store it in the data
    /// availability cache.
    ///
    /// The request is immediately triggered.
    pub fn search_child_block(
        &mut self,
        block_root: Hash256,
        child_components: ChildComponents<T::EthSpec>,
        peer_source: &[PeerId],
        cx: &mut SyncNetworkContext<T>,
    ) {
        self.new_current_lookup(block_root, Some(child_components), peer_source, cx)
    }

    /// Attempts to trigger the request matching the given `block_root`.
    pub fn trigger_single_lookup(
        &mut self,
        mut single_block_lookup: SingleBlockLookup<Current, T>,
        cx: &SyncNetworkContext<T>,
    ) {
        let block_root = single_block_lookup.block_root();
        match single_block_lookup.request_block_and_blobs(cx) {
            Ok(()) => self.add_single_lookup(single_block_lookup),
            Err(e) => {
                debug!(self.log, "Single block lookup failed";
                    "error" => ?e,
                    "block_root" => ?block_root,
                );
            }
        }
    }

    /// Adds a lookup to the `single_block_lookups` map.
    pub fn add_single_lookup(&mut self, single_block_lookup: SingleBlockLookup<Current, T>) {
        self.single_block_lookups
            .insert(single_block_lookup.id, single_block_lookup);

        metrics::set_gauge(
            &metrics::SYNC_SINGLE_BLOCK_LOOKUPS,
            self.single_block_lookups.len() as i64,
        );
    }

    /// Searches for a single block hash. If the blocks parent is unknown, a chain of blocks is
    /// constructed.
    pub fn new_current_lookup(
        &mut self,
        block_root: Hash256,
        child_components: Option<ChildComponents<T::EthSpec>>,
        peers: &[PeerId],
        cx: &mut SyncNetworkContext<T>,
    ) {
        // Do not re-request a block that is already being requested
        if let Some((_, lookup)) = self
            .single_block_lookups
            .iter_mut()
            .find(|(_id, lookup)| lookup.is_for_block(block_root))
        {
            lookup.add_peers(peers);
            if let Some(components) = child_components {
                lookup.add_child_components(components);
            }
            return;
        }

        if let Some(parent_lookup) = self.parent_lookups.iter_mut().find(|parent_req| {
            parent_req.is_for_block(block_root) || parent_req.contains_block(&block_root)
        }) {
            parent_lookup.add_peers(peers);

            // If the block was already downloaded, or is being downloaded in this moment, do not
            // request it.
            trace!(self.log, "Already searching for block in a parent lookup request"; "block_root" => ?block_root);
            return;
        }

        if self
            .processing_parent_lookups
            .values()
            .any(|(hashes, _last_parent_request)| hashes.contains(&block_root))
        {
            // we are already processing this block, ignore it.
            trace!(self.log, "Already processing block in a parent request"; "block_root" => ?block_root);
            return;
        }

        let msg = if child_components.is_some() {
            "Searching for components of a block with unknown parent"
        } else {
            "Searching for block components"
        };

        let lookup = SingleBlockLookup::new(
            block_root,
            child_components,
            peers,
            self.da_checker.clone(),
            cx.next_id(),
        );

        debug!(
            self.log,
            "{}", msg;
            "peer_ids" => ?peers,
            "block" => ?block_root,
        );
        self.trigger_single_lookup(lookup, cx);
    }

    /// If a block is attempted to be processed but we do not know its parent, this function is
    /// called in order to find the block's parent.
    pub fn search_parent(
        &mut self,
        slot: Slot,
        block_root: Hash256,
        parent_root: Hash256,
        peer_id: PeerId,
        cx: &mut SyncNetworkContext<T>,
    ) {
        // If this block or it's parent is part of a known failed chain, ignore it.
        if self.failed_chains.contains(&parent_root) || self.failed_chains.contains(&block_root) {
            debug!(self.log, "Block is from a past failed chain. Dropping";
                "block_root" => ?block_root, "block_slot" => slot);
            return;
        }

        // Make sure this block is not already downloaded, and that neither it or its parent is
        // being searched for.
        if let Some(parent_lookup) = self.parent_lookups.iter_mut().find(|parent_req| {
            parent_req.contains_block(&parent_root) || parent_req.is_for_block(parent_root)
        }) {
            parent_lookup.add_peer(peer_id);
            // we are already searching for this block, ignore it
            debug!(self.log, "Already searching for parent block";
                "block_root" => ?block_root, "parent_root" => ?parent_root);
            return;
        }

        if self
            .processing_parent_lookups
            .iter()
            .any(|(chain_hash, (hashes, _peers))| {
                chain_hash == &block_root
                    || hashes.contains(&block_root)
                    || hashes.contains(&parent_root)
            })
        {
            // we are already processing this block, ignore it.
            debug!(self.log, "Already processing parent block";
                "block_root" => ?block_root, "parent_root" => ?parent_root);
            return;
        }
        let parent_lookup = ParentLookup::new(
            block_root,
            parent_root,
            peer_id,
            self.da_checker.clone(),
            cx,
        );
        self.request_parent(parent_lookup, cx);
    }

    /* Lookup responses */

    /// Get a single block lookup by its ID. This method additionally ensures the `req_counter`
    /// matches the current `req_counter` for the lookup. This ensures any stale responses from requests
    /// that have been retried are ignored.
    fn get_single_lookup<R: RequestState<Current, T>>(
        &mut self,
        id: SingleLookupReqId,
    ) -> Option<SingleBlockLookup<Current, T>> {
        let mut lookup = self.single_block_lookups.remove(&id.id)?;

        let request_state = R::request_state_mut(&mut lookup);
        if id.req_counter != request_state.get_state().req_counter {
            // We don't want to drop the lookup, just ignore the old response.
            self.single_block_lookups.insert(id.id, lookup);
            return None;
        }
        Some(lookup)
    }

    /// Checks whether a single block lookup is waiting for a parent lookup to complete. This is
    /// necessary because we want to make sure all parents are processed before sending a child
    /// for processing, otherwise the block will fail validation and will be returned to the network
    /// layer with an `UnknownParent` error.
    pub fn has_pending_parent_request(&self, block_root: Hash256) -> bool {
        self.parent_lookups
            .iter()
            .any(|parent_lookup| parent_lookup.chain_hash() == block_root)
    }

    /// Process a block or blob response received from a single lookup request.
    pub fn single_lookup_response<R: RequestState<Current, T>>(
        &mut self,
        lookup_id: SingleLookupReqId,
        peer_id: PeerId,
        response: Option<R::ResponseType>,
        seen_timestamp: Duration,
        cx: &SyncNetworkContext<T>,
    ) {
        let id = lookup_id.id;
        let response_type = R::response_type();

        let Some(lookup) = self.get_single_lookup::<R>(lookup_id) else {
            if response.is_some() {
                // We don't have the ability to cancel in-flight RPC requests. So this can happen
                // if we started this RPC request, and later saw the block/blobs via gossip.
                debug!(
                    self.log,
                    "Block returned for single block lookup not present";
                        "response_type" => ?response_type,
                );
            }
            return;
        };

        let expected_block_root = lookup.block_root();
        if response.is_some() {
            debug!(self.log,
                "Peer returned response for single lookup";
                "peer_id" => %peer_id ,
                "id" => ?id,
                "block_root" => ?expected_block_root,
                "response_type" => ?response_type,
            );
        }

        match self.single_lookup_response_inner::<R>(peer_id, response, seen_timestamp, cx, lookup)
        {
            Ok(lookup) => {
                self.single_block_lookups.insert(id, lookup);
            }
            Err(e) => {
                debug!(self.log,
                    "Single lookup request failed";
                    "error" => ?e,
                    "block_root" => ?expected_block_root,
                );
            }
        }

        metrics::set_gauge(
            &metrics::SYNC_SINGLE_BLOCK_LOOKUPS,
            self.single_block_lookups.len() as i64,
        );
    }

    /// Consolidates error handling for `single_lookup_response`. An `Err` here should always mean
    /// the lookup is dropped.
    fn single_lookup_response_inner<R: RequestState<Current, T>>(
        &self,
        peer_id: PeerId,
        response: Option<R::ResponseType>,
        seen_timestamp: Duration,
        cx: &SyncNetworkContext<T>,
        mut lookup: SingleBlockLookup<Current, T>,
    ) -> Result<SingleBlockLookup<Current, T>, LookupRequestError> {
        let response_type = R::response_type();
        let log = self.log.clone();
        let expected_block_root = lookup.block_root();
        let request_state = R::request_state_mut(&mut lookup);

        match request_state.verify_response(expected_block_root, response) {
            Ok(Some(verified_response)) => {
                self.handle_verified_response::<Current, R>(
                    seen_timestamp,
                    cx,
                    BlockProcessType::SingleBlock { id: lookup.id },
                    verified_response,
                    &mut lookup,
                )?;
            }
            Ok(None) => {}
            Err(e) => {
                debug!(
                    log,
                    "Single lookup response verification failed, retrying";
                    "block_root" => ?expected_block_root,
                    "peer_id" => %peer_id,
                    "response_type" => ?response_type,
                    "error" => ?e
                );
                let msg = e.into();
                cx.report_peer(peer_id, PeerAction::LowToleranceError, msg);

                request_state.register_failure_downloading();
                lookup.request_block_and_blobs(cx)?;
            }
        }
        Ok(lookup)
    }

    fn handle_verified_response<L: Lookup, R: RequestState<L, T>>(
        &self,
        seen_timestamp: Duration,
        cx: &SyncNetworkContext<T>,
        process_type: BlockProcessType,
        verified_response: R::VerifiedResponseType,
        lookup: &mut SingleBlockLookup<L, T>,
    ) -> Result<(), LookupRequestError> {
        let id = lookup.id;
        let block_root = lookup.block_root();

        R::request_state_mut(lookup)
            .get_state_mut()
            .component_downloaded = true;

        let cached_child = lookup.add_response::<R>(verified_response.clone());
        match cached_child {
            CachedChild::Ok(block) => {
                // If we have an outstanding parent request for this block, delay sending the response until
                // all parent blocks have been processed, otherwise we will fail validation with an
                // `UnknownParent`.
                let delay_send = match L::lookup_type() {
                    LookupType::Parent => false,
                    LookupType::Current => self.has_pending_parent_request(lookup.block_root()),
                };

                if !delay_send {
                    self.send_block_for_processing(
                        block_root,
                        block,
                        seen_timestamp,
                        process_type,
                        cx,
                    )?
                }
            }
            CachedChild::DownloadIncomplete => {
                // If this was the result of a block request, we can't determine if the block peer
                // did anything wrong. If we already had both a block and blobs response processed,
                // we should penalize the blobs peer because they did not provide all blobs on the
                // initial request.
                if lookup.both_components_downloaded() {
                    lookup.penalize_blob_peer(cx);
                    lookup
                        .blob_request_state
                        .state
                        .register_failure_downloading();
                }
                lookup.request_block_and_blobs(cx)?;
            }
            CachedChild::NotRequired => R::send_reconstructed_for_processing(
                id,
                self,
                block_root,
                R::verified_to_reconstructed(block_root, verified_response),
                seen_timestamp,
                cx,
            )?,
            CachedChild::Err(e) => {
                warn!(self.log, "Consistency error in cached block";
                    "error" => ?e,
                    "block_root" => ?block_root
                );
                lookup.handle_consistency_failure(cx);
                lookup.request_block_and_blobs(cx)?;
            }
        }
        Ok(())
    }

    /// Get a parent block lookup by its ID. This method additionally ensures the `req_counter`
    /// matches the current `req_counter` for the lookup. This any stale responses from requests
    /// that have been retried are ignored.
    fn get_parent_lookup<R: RequestState<Parent, T>>(
        &mut self,
        id: SingleLookupReqId,
    ) -> Option<ParentLookup<T>> {
        let mut parent_lookup = if let Some(pos) = self
            .parent_lookups
            .iter()
            .position(|request| request.current_parent_request.id == id.id)
        {
            self.parent_lookups.remove(pos)
        } else {
            return None;
        };

        if R::request_state_mut(&mut parent_lookup.current_parent_request)
            .get_state()
            .req_counter
            != id.req_counter
        {
            self.parent_lookups.push(parent_lookup);
            return None;
        }
        Some(parent_lookup)
    }

    /// Process a response received from a parent lookup request.
    pub fn parent_lookup_response<R: RequestState<Parent, T>>(
        &mut self,
        id: SingleLookupReqId,
        peer_id: PeerId,
        response: Option<R::ResponseType>,
        seen_timestamp: Duration,
        cx: &SyncNetworkContext<T>,
    ) {
        let Some(mut parent_lookup) = self.get_parent_lookup::<R>(id) else {
            if response.is_some() {
                debug!(self.log, "Response for a parent lookup request that was not found"; "peer_id" => %peer_id);
            }
            return;
        };

        if response.is_some() {
            debug!(self.log,
                "Peer returned response for parent lookup";
                "peer_id" => %peer_id ,
                "id" => ?id,
                "block_root" => ?parent_lookup.current_parent_request.block_request_state.requested_block_root,
                "response_type" => ?R::response_type(),
            );
        }

        match self.parent_lookup_response_inner::<R>(
            peer_id,
            response,
            seen_timestamp,
            cx,
            &mut parent_lookup,
        ) {
            Ok(()) => {
                self.parent_lookups.push(parent_lookup);
            }
            Err(e) => {
                self.handle_parent_request_error(&mut parent_lookup, cx, e);
            }
        }

        metrics::set_gauge(
            &metrics::SYNC_PARENT_BLOCK_LOOKUPS,
            self.parent_lookups.len() as i64,
        );
    }

    /// Consolidates error handling for `parent_lookup_response`. An `Err` here should always mean
    /// the lookup is dropped.
    fn parent_lookup_response_inner<R: RequestState<Parent, T>>(
        &mut self,
        peer_id: PeerId,
        response: Option<R::ResponseType>,
        seen_timestamp: Duration,
        cx: &SyncNetworkContext<T>,
        parent_lookup: &mut ParentLookup<T>,
    ) -> Result<(), RequestError> {
        match parent_lookup.verify_response::<R>(response, &mut self.failed_chains) {
            Ok(Some(verified_response)) => {
                self.handle_verified_response::<Parent, R>(
                    seen_timestamp,
                    cx,
                    BlockProcessType::ParentLookup {
                        chain_hash: parent_lookup.chain_hash(),
                    },
                    verified_response,
                    &mut parent_lookup.current_parent_request,
                )?;
            }
            Ok(None) => {}
            Err(e) => self.handle_parent_verify_error::<R>(peer_id, parent_lookup, e, cx)?,
        };
        Ok(())
    }

    /// Handle logging and peer scoring for `ParentVerifyError`s during parent lookup requests.
    fn handle_parent_verify_error<R: RequestState<Parent, T>>(
        &mut self,
        peer_id: PeerId,
        parent_lookup: &mut ParentLookup<T>,
        e: ParentVerifyError,
        cx: &SyncNetworkContext<T>,
    ) -> Result<(), RequestError> {
        match e {
            ParentVerifyError::RootMismatch
            | ParentVerifyError::NoBlockReturned
            | ParentVerifyError::NotEnoughBlobsReturned
            | ParentVerifyError::ExtraBlocksReturned
<<<<<<< HEAD
            | ParentVerifyError::UnrequestedBlobId
            | ParentVerifyError::InvalidInclusionProof
            | ParentVerifyError::UnrequestedHeader
=======
            | ParentVerifyError::UnrequestedBlobId(_)
>>>>>>> feb531f8
            | ParentVerifyError::ExtraBlobsReturned
            | ParentVerifyError::InvalidIndex(_) => {
                let e = e.into();
                warn!(self.log, "Peer sent invalid response to parent request.";
                        "peer_id" => %peer_id, "reason" => %e);

                // We do not tolerate these kinds of errors. We will accept a few but these are signs
                // of a faulty peer.
                cx.report_peer(peer_id, PeerAction::LowToleranceError, e);

                // We try again if possible.
                parent_lookup.request_parent(cx)?;
            }
            ParentVerifyError::PreviousFailure { parent_root } => {
                debug!(
                    self.log,
                    "Parent chain ignored due to past failure";
                    "block" => %parent_root,
                );
                // Add the root block to failed chains
                self.failed_chains.insert(parent_lookup.chain_hash());

                cx.report_peer(
                    peer_id,
                    PeerAction::MidToleranceError,
                    "bbroot_failed_chains",
                );
            }
        }
        Ok(())
    }

    /// Handle logging and peer scoring for `RequestError`s during parent lookup requests.
    fn handle_parent_request_error(
        &mut self,
        parent_lookup: &mut ParentLookup<T>,
        cx: &SyncNetworkContext<T>,
        e: RequestError,
    ) {
        debug!(self.log, "Failed to request parent";  "error" => e.as_static());
        match e {
            RequestError::SendFailed(_) => {
                // Probably shutting down, nothing to do here. Drop the request
            }
            RequestError::ChainTooLong => {
                self.failed_chains.insert(parent_lookup.chain_hash());
                // This indicates faulty peers.
                for &peer_id in parent_lookup.used_peers() {
                    cx.report_peer(peer_id, PeerAction::LowToleranceError, e.as_static())
                }
            }
            RequestError::TooManyAttempts { cannot_process } => {
                // We only consider the chain failed if we were unable to process it.
                // We could have failed because one peer continually failed to send us
                // bad blocks. We still allow other peers to send us this chain. Note
                // that peers that do this, still get penalised.
                if cannot_process {
                    self.failed_chains.insert(parent_lookup.chain_hash());
                }
                // This indicates faulty peers.
                for &peer_id in parent_lookup.used_peers() {
                    cx.report_peer(peer_id, PeerAction::LowToleranceError, e.as_static())
                }
            }
            RequestError::NoPeers => {
                // This happens if the peer disconnects while the block is being
                // processed. Drop the request without extra penalty
            }
        }
    }

    /* Error responses */

    pub fn peer_disconnected(&mut self, peer_id: &PeerId, cx: &mut SyncNetworkContext<T>) {
        /* Check disconnection for single lookups */
        self.single_block_lookups.retain(|_, req| {
            let should_drop_lookup =
                req.should_drop_lookup_on_disconnected_peer(peer_id, cx, &self.log);

            !should_drop_lookup
        });

        /* Check disconnection for parent lookups */
        while let Some(pos) = self
            .parent_lookups
            .iter_mut()
            .position(|req| req.check_peer_disconnected(peer_id).is_err())
        {
            let parent_lookup = self.parent_lookups.remove(pos);
            trace!(self.log, "Parent lookup's peer disconnected"; &parent_lookup);
            self.request_parent(parent_lookup, cx);
        }
    }

    /// An RPC error has occurred during a parent lookup. This function handles this case.
    pub fn parent_lookup_failed<R: RequestState<Parent, T>>(
        &mut self,
        id: SingleLookupReqId,
        peer_id: PeerId,
        cx: &SyncNetworkContext<T>,
        error: RPCError,
    ) {
        let msg = error.as_static_str();
        let Some(mut parent_lookup) = self.get_parent_lookup::<R>(id) else {
            debug!(self.log,
                "RPC failure for a block parent lookup request that was not found";
                "peer_id" => %peer_id,
                "error" => msg
            );
            return;
        };
        R::request_state_mut(&mut parent_lookup.current_parent_request)
            .register_failure_downloading();
        trace!(self.log, "Parent lookup block request failed"; &parent_lookup, "error" => msg);

        self.request_parent(parent_lookup, cx);

        metrics::set_gauge(
            &metrics::SYNC_PARENT_BLOCK_LOOKUPS,
            self.parent_lookups.len() as i64,
        );
    }

    /// An RPC error has occurred during a single lookup. This function handles this case.\
    pub fn single_block_lookup_failed<R: RequestState<Current, T>>(
        &mut self,
        id: SingleLookupReqId,
        peer_id: &PeerId,
        cx: &SyncNetworkContext<T>,
        error: RPCError,
    ) {
        let msg = error.as_static_str();
        let log = self.log.clone();
        let Some(mut lookup) = self.get_single_lookup::<R>(id) else {
            debug!(log, "Error response to dropped lookup"; "error" => ?error);
            return;
        };
        let block_root = lookup.block_root();
        let request_state = R::request_state_mut(&mut lookup);
        let response_type = R::response_type();
        trace!(log,
            "Single lookup failed";
            "block_root" => ?block_root,
            "error" => msg,
            "peer_id" => %peer_id,
            "response_type" => ?response_type
        );
        let id = id.id;
        request_state.register_failure_downloading();
        if let Err(e) = lookup.request_block_and_blobs(cx) {
            debug!(self.log,
                "Single lookup retry failed";
                "error" => ?e,
                "block_root" => ?block_root,
            );
            self.single_block_lookups.remove(&id);
        }

        metrics::set_gauge(
            &metrics::SYNC_SINGLE_BLOCK_LOOKUPS,
            self.single_block_lookups.len() as i64,
        );
    }

    /* Processing responses */

    pub fn single_block_component_processed<R: RequestState<Current, T>>(
        &mut self,
        target_id: Id,
        result: BlockProcessingResult<T::EthSpec>,
        cx: &mut SyncNetworkContext<T>,
    ) {
        let Some(mut lookup) = self.single_block_lookups.remove(&target_id) else {
            return;
        };

        let root = lookup.block_root();
        let request_state = R::request_state_mut(&mut lookup);

        let Ok(peer_id) = request_state.get_state().processing_peer() else {
            return;
        };
        debug!(
            self.log,
            "Block component processed for lookup";
            "response_type" => ?R::response_type(),
            "block_root" => ?root,
            "result" => ?result,
            "id" => target_id,
        );

        match result {
            BlockProcessingResult::Ok(status) => match status {
                AvailabilityProcessingStatus::Imported(root) => {
                    trace!(self.log, "Single block processing succeeded"; "block" => %root);
                }
                AvailabilityProcessingStatus::MissingComponents(_, _block_root) => {
                    match self.handle_missing_components::<R>(cx, &mut lookup) {
                        Ok(()) => {
                            self.single_block_lookups.insert(target_id, lookup);
                        }
                        Err(e) => {
                            // Drop with an additional error.
                            warn!(self.log, "Single block lookup failed"; "block" => %root, "error" => ?e);
                        }
                    }
                }
            },
            BlockProcessingResult::Ignored => {
                // Beacon processor signalled to ignore the block processing result.
                // This implies that the cpu is overloaded. Drop the request.
                warn!(
                    self.log,
                    "Single block processing was ignored, cpu might be overloaded";
                    "action" => "dropping single block request"
                );
            }
            BlockProcessingResult::Err(e) => {
                match self.handle_single_lookup_block_error(cx, lookup, peer_id, e) {
                    Ok(Some(lookup)) => {
                        self.single_block_lookups.insert(target_id, lookup);
                    }
                    Ok(None) => {
                        // Drop without an additional error.
                    }
                    Err(e) => {
                        // Drop with an additional error.
                        warn!(self.log, "Single block lookup failed"; "block" => %root, "error" => ?e);
                    }
                }
            }
        };
    }

    /// Handles a `MissingComponents` block processing error. Handles peer scoring and retries.
    ///
    /// If this was the result of a block request, we can't determined if the block peer did anything
    /// wrong. If we already had both a block and blobs response processed, we should penalize the
    /// blobs peer because they did not provide all blobs on the initial request.
    fn handle_missing_components<R: RequestState<Current, T>>(
        &self,
        cx: &SyncNetworkContext<T>,
        lookup: &mut SingleBlockLookup<Current, T>,
    ) -> Result<(), LookupRequestError> {
        let request_state = R::request_state_mut(lookup);

        request_state.get_state_mut().component_processed = true;
        if lookup.both_components_processed() {
            lookup.penalize_blob_peer(cx);

            // Try it again if possible.
            lookup
                .blob_request_state
                .state
                .register_failure_processing();
            lookup.request_block_and_blobs(cx)?;
        }
        Ok(())
    }

    /// Handles peer scoring and retries related to a `BlockError` in response to a single block
    /// or blob lookup processing result.
    fn handle_single_lookup_block_error(
        &mut self,
        cx: &mut SyncNetworkContext<T>,
        mut lookup: SingleBlockLookup<Current, T>,
        peer_id: PeerId,
        e: BlockError<T::EthSpec>,
    ) -> Result<Option<SingleBlockLookup<Current, T>>, LookupRequestError> {
        let root = lookup.block_root();
        trace!(self.log, "Single block processing failed"; "block" => %root, "error" => %e);
        match e {
            BlockError::BlockIsAlreadyKnown(_) => {
                // No error here
                return Ok(None);
            }
            BlockError::BeaconChainError(e) => {
                // Internal error
                error!(self.log, "Beacon chain error processing single block"; "block_root" => %root, "error" => ?e);
                return Ok(None);
            }
            BlockError::ParentUnknown(block) => {
                let slot = block.slot();
                let parent_root = block.parent_root();
                lookup.add_child_components(block.into());
                lookup.request_block_and_blobs(cx)?;
                self.search_parent(slot, root, parent_root, peer_id, cx);
            }
            ref e @ BlockError::ExecutionPayloadError(ref epe) if !epe.penalize_peer() => {
                // These errors indicate that the execution layer is offline
                // and failed to validate the execution payload. Do not downscore peer.
                debug!(
                    self.log,
                    "Single block lookup failed. Execution layer is offline / unsynced / misconfigured";
                    "root" => %root,
                    "error" => ?e
                );
                return Ok(None);
            }
            BlockError::AvailabilityCheck(e) => match e.category() {
                AvailabilityCheckErrorCategory::Internal => {
                    warn!(self.log, "Internal availability check failure"; "root" => %root, "peer_id" => %peer_id, "error" => ?e);
                    lookup
                        .block_request_state
                        .state
                        .register_failure_downloading();
                    lookup
                        .blob_request_state
                        .state
                        .register_failure_downloading();
                    lookup.request_block_and_blobs(cx)?
                }
                AvailabilityCheckErrorCategory::Malicious => {
                    warn!(self.log, "Availability check failure"; "root" => %root, "peer_id" => %peer_id, "error" => ?e);
                    lookup.handle_availability_check_failure(cx);
                    lookup.request_block_and_blobs(cx)?
                }
            },
            other => {
                warn!(self.log, "Peer sent invalid block in single block lookup"; "root" => %root, "error" => ?other, "peer_id" => %peer_id);
                if let Ok(block_peer) = lookup.block_request_state.state.processing_peer() {
                    cx.report_peer(
                        block_peer,
                        PeerAction::MidToleranceError,
                        "single_block_failure",
                    );

                    // Try it again if possible.
                    lookup
                        .block_request_state
                        .state
                        .register_failure_processing();
                    lookup.request_block_and_blobs(cx)?
                }
            }
        }
        Ok(Some(lookup))
    }

    pub fn parent_block_processed(
        &mut self,
        chain_hash: Hash256,
        result: BlockProcessingResult<T::EthSpec>,
        cx: &mut SyncNetworkContext<T>,
    ) {
        let index = self
            .parent_lookups
            .iter()
            .enumerate()
            .find(|(_, lookup)| lookup.chain_hash() == chain_hash)
            .map(|(index, _)| index);

        let Some(mut parent_lookup) = index.map(|index| self.parent_lookups.remove(index)) else {
            return debug!(self.log, "Process response for a parent lookup request that was not found"; "chain_hash" => %chain_hash);
        };

        match &result {
            BlockProcessingResult::Ok(status) => match status {
                AvailabilityProcessingStatus::Imported(block_root) => {
                    debug!(self.log, "Parent block processing succeeded"; &parent_lookup, "block_root" => ?block_root)
                }
                AvailabilityProcessingStatus::MissingComponents(_, block_root) => {
                    debug!(self.log, "Parent missing parts, triggering single block lookup"; &parent_lookup,"block_root" => ?block_root)
                }
            },
            BlockProcessingResult::Err(e) => {
                debug!(self.log, "Parent block processing failed"; &parent_lookup, "error" => %e)
            }
            BlockProcessingResult::Ignored => {
                debug!(
                    self.log,
                    "Parent block processing job was ignored";
                    "action" => "re-requesting block",
                    &parent_lookup
                );
            }
        }

        match result {
            BlockProcessingResult::Ok(AvailabilityProcessingStatus::MissingComponents(
                _,
                block_root,
            )) => {
                let expected_block_root = parent_lookup.current_parent_request.block_root();
                if block_root != expected_block_root {
                    warn!(
                        self.log,
                        "Parent block processing result/request root mismatch";
                        "request" =>?expected_block_root,
                        "result" => ?block_root
                    );
                    return;
                }

                // We only send parent blocks + blobs for processing together. This means a
                // `MissingComponents` response here indicates missing blobs. Therefore we always
                // register a blob processing failure here.
                parent_lookup
                    .current_parent_request
                    .blob_request_state
                    .state
                    .register_failure_processing();
                match parent_lookup
                    .current_parent_request
                    .request_block_and_blobs(cx)
                {
                    Ok(()) => self.parent_lookups.push(parent_lookup),
                    Err(e) => self.handle_parent_request_error(&mut parent_lookup, cx, e.into()),
                }
            }
            BlockProcessingResult::Err(BlockError::ParentUnknown(block)) => {
                parent_lookup.add_unknown_parent_block(block);
                self.request_parent(parent_lookup, cx);
            }
            BlockProcessingResult::Ok(AvailabilityProcessingStatus::Imported(_))
            | BlockProcessingResult::Err(BlockError::BlockIsAlreadyKnown(_)) => {
                // Check if the beacon processor is available
                let Some(beacon_processor) = cx.beacon_processor_if_enabled() else {
                    return trace!(
                        self.log,
                        "Dropping parent chain segment that was ready for processing.";
                        parent_lookup
                    );
                };
                let (chain_hash, blocks, hashes, block_request) =
                    parent_lookup.parts_for_processing();

                let blocks = self.add_child_block_to_chain(chain_hash, blocks, cx).into();

                let process_id = ChainSegmentProcessId::ParentLookup(chain_hash);

                match beacon_processor.send_chain_segment(process_id, blocks) {
                    Ok(_) => {
                        self.processing_parent_lookups
                            .insert(chain_hash, (hashes, block_request));
                    }
                    Err(e) => {
                        error!(
                            self.log,
                            "Failed to send chain segment to processor";
                            "error" => ?e
                        );
                    }
                }
            }
            ref e @ BlockProcessingResult::Err(BlockError::ExecutionPayloadError(ref epe))
                if !epe.penalize_peer() =>
            {
                // These errors indicate that the execution layer is offline
                // and failed to validate the execution payload. Do not downscore peer.
                debug!(
                    self.log,
                    "Parent lookup failed. Execution layer is offline";
                    "chain_hash" => %chain_hash,
                    "error" => ?e
                );
            }
            BlockProcessingResult::Err(outcome) => {
                self.handle_parent_block_error(outcome, cx, parent_lookup);
            }
            BlockProcessingResult::Ignored => {
                // Beacon processor signalled to ignore the block processing result.
                // This implies that the cpu is overloaded. Drop the request.
                warn!(
                    self.log,
                    "Parent block processing was ignored, cpu might be overloaded";
                    "action" => "dropping parent request"
                );
            }
        }

        metrics::set_gauge(
            &metrics::SYNC_PARENT_BLOCK_LOOKUPS,
            self.parent_lookups.len() as i64,
        );
    }

    /// Find the child block that spawned the parent lookup request and add it to the chain
    /// to send for processing.
    fn add_child_block_to_chain(
        &mut self,
        chain_hash: Hash256,
        mut blocks: VecDeque<RpcBlock<T::EthSpec>>,
        cx: &SyncNetworkContext<T>,
    ) -> VecDeque<RpcBlock<T::EthSpec>> {
        // Find the child block that spawned the parent lookup request and add it to the chain
        // to send for processing.
        if let Some(child_lookup_id) = self
            .single_block_lookups
            .iter()
            .find_map(|(id, lookup)| (lookup.block_root() == chain_hash).then_some(*id))
        {
            let Some(child_lookup) = self.single_block_lookups.get_mut(&child_lookup_id) else {
                debug!(self.log, "Missing child for parent lookup request"; "child_root" => ?chain_hash);
                return blocks;
            };
            match child_lookup.get_cached_child_block() {
                CachedChild::Ok(rpc_block) => {
                    // Insert this block at the front. This order is important because we later check
                    // for linear roots in `filter_chain_segment`
                    blocks.push_front(rpc_block);
                }
                CachedChild::DownloadIncomplete => {
                    trace!(self.log, "Parent lookup chain complete, awaiting child response"; "chain_hash" => ?chain_hash);
                }
                CachedChild::NotRequired => {
                    warn!(self.log, "Child not cached for parent lookup"; "chain_hash" => %chain_hash);
                }
                CachedChild::Err(e) => {
                    warn!(
                        self.log,
                        "Consistency error in child block triggering chain or parent lookups";
                        "error" => ?e,
                        "chain_hash" => ?chain_hash
                    );
                    child_lookup.handle_consistency_failure(cx);
                    if let Err(e) = child_lookup.request_block_and_blobs(cx) {
                        debug!(self.log,
                            "Failed to request block and blobs, dropping lookup";
                            "error" => ?e
                        );
                        self.single_block_lookups.remove(&child_lookup_id);
                    }
                }
            }
        } else {
            debug!(self.log, "Missing child for parent lookup request"; "child_root" => ?chain_hash);
        };
        blocks
    }

    /// Handle the peer scoring, retries, and logging related to a `BlockError` returned from
    /// processing a block + blobs for a parent lookup.
    fn handle_parent_block_error(
        &mut self,
        outcome: BlockError<<T as BeaconChainTypes>::EthSpec>,
        cx: &SyncNetworkContext<T>,
        mut parent_lookup: ParentLookup<T>,
    ) {
        // We should always have a block peer.
        let Ok(block_peer_id) = parent_lookup.block_processing_peer() else {
            return;
        };

        // We may not have a blob peer, if there were no blobs required for this block.
        let blob_peer_id = parent_lookup.blob_processing_peer().ok();

        // all else we consider the chain a failure and downvote the peer that sent
        // us the last block
        warn!(
            self.log, "Invalid parent chain";
            "score_adjustment" => %PeerAction::MidToleranceError,
            "outcome" => ?outcome,
            "block_peer_id" => %block_peer_id,
        );
        // This currently can be a host of errors. We permit this due to the partial
        // ambiguity.
        cx.report_peer(
            block_peer_id,
            PeerAction::MidToleranceError,
            "parent_request_err",
        );
        // Don't downscore the same peer twice
        if let Some(blob_peer_id) = blob_peer_id {
            if block_peer_id != blob_peer_id {
                debug!(
                    self.log, "Additionally down-scoring blob peer";
                    "score_adjustment" => %PeerAction::MidToleranceError,
                    "outcome" => ?outcome,
                    "blob_peer_id" => %blob_peer_id,
                );
                cx.report_peer(
                    blob_peer_id,
                    PeerAction::MidToleranceError,
                    "parent_request_err",
                );
            }
        }

        // Try again if possible
        parent_lookup.processing_failed();
        self.request_parent(parent_lookup, cx);
    }

    pub fn parent_chain_processed(
        &mut self,
        chain_hash: Hash256,
        result: BatchProcessResult,
        cx: &SyncNetworkContext<T>,
    ) {
        let Some((_hashes, request)) = self.processing_parent_lookups.remove(&chain_hash) else {
            return debug!(self.log, "Chain process response for a parent lookup request that was not found"; "chain_hash" => %chain_hash, "result" => ?result);
        };

        debug!(self.log, "Parent chain processed"; "chain_hash" => %chain_hash, "result" => ?result);
        match result {
            BatchProcessResult::Success { .. } => {
                let Some(id) = self
                    .single_block_lookups
                    .iter()
                    .find_map(|(id, req)| (req.block_root() == chain_hash).then_some(*id))
                else {
                    warn!(self.log, "No id found for single block lookup"; "chain_hash" => %chain_hash);
                    return;
                };

                let Some(lookup) = self.single_block_lookups.get_mut(&id) else {
                    warn!(self.log, "No id found for single block lookup"; "chain_hash" => %chain_hash);
                    return;
                };

                match lookup.get_cached_child_block() {
                    CachedChild::Ok(rpc_block) => {
                        // This is the correct block, send it for processing
                        if self
                            .send_block_for_processing(
                                chain_hash,
                                rpc_block,
                                timestamp_now(),
                                BlockProcessType::SingleBlock { id },
                                cx,
                            )
                            .is_err()
                        {
                            // Remove to avoid inconsistencies
                            self.single_block_lookups.remove(&id);
                        }
                    }
                    CachedChild::DownloadIncomplete => {
                        trace!(self.log, "Parent chain complete, awaiting child response"; "chain_hash" => %chain_hash);
                    }
                    CachedChild::NotRequired => {
                        warn!(self.log, "Child not cached for parent lookup"; "chain_hash" => %chain_hash);
                    }
                    CachedChild::Err(e) => {
                        warn!(
                            self.log,
                            "Consistency error in child block triggering parent lookup";
                            "chain_hash" => %chain_hash,
                            "error" => ?e
                        );
                        lookup.handle_consistency_failure(cx);
                        if let Err(e) = lookup.request_block_and_blobs(cx) {
                            debug!(self.log,
                                "Failed to request block and blobs, dropping lookup";
                                "error" => ?e
                            );
                            self.single_block_lookups.remove(&id);
                        }
                    }
                }
            }
            BatchProcessResult::FaultyFailure {
                imported_blocks: _,
                penalty,
            } => {
                self.failed_chains.insert(chain_hash);
                for peer_source in request.all_peers() {
                    cx.report_peer(peer_source, penalty, "parent_chain_failure")
                }
            }
            BatchProcessResult::NonFaultyFailure => {
                // We might request this chain again if there is need but otherwise, don't try again
            }
        }

        metrics::set_gauge(
            &metrics::SYNC_PARENT_BLOCK_LOOKUPS,
            self.parent_lookups.len() as i64,
        );
    }

    /* Helper functions */

    fn send_block_for_processing(
        &self,
        block_root: Hash256,
        block: RpcBlock<T::EthSpec>,
        duration: Duration,
        process_type: BlockProcessType,
        cx: &SyncNetworkContext<T>,
    ) -> Result<(), LookupRequestError> {
        match cx.beacon_processor_if_enabled() {
            Some(beacon_processor) => {
                debug!(self.log, "Sending block for processing"; "block" => ?block_root, "process" => ?process_type);
                if let Err(e) = beacon_processor.send_rpc_beacon_block(
                    block_root,
                    block,
                    duration,
                    process_type,
                ) {
                    error!(
                        self.log,
                        "Failed to send sync block to processor";
                        "error" => ?e
                    );
                    Err(LookupRequestError::SendFailed(
                        "beacon processor send failure",
                    ))
                } else {
                    Ok(())
                }
            }
            None => {
                trace!(self.log, "Dropping block ready for processing. Beacon processor not available"; "block" => %block_root);
                Err(LookupRequestError::SendFailed(
                    "beacon processor unavailable",
                ))
            }
        }
    }

    fn send_blobs_for_processing(
        &self,
        block_root: Hash256,
        blobs: FixedBlobSidecarList<T::EthSpec>,
        duration: Duration,
        process_type: BlockProcessType,
        cx: &SyncNetworkContext<T>,
    ) -> Result<(), LookupRequestError> {
        match cx.beacon_processor_if_enabled() {
            Some(beacon_processor) => {
                trace!(self.log, "Sending blobs for processing"; "block" => ?block_root, "process_type" => ?process_type);
                if let Err(e) =
                    beacon_processor.send_rpc_blobs(block_root, blobs, duration, process_type)
                {
                    error!(
                        self.log,
                        "Failed to send sync blobs to processor";
                        "error" => ?e
                    );
                    Err(LookupRequestError::SendFailed(
                        "beacon processor send failure",
                    ))
                } else {
                    Ok(())
                }
            }
            None => {
                trace!(self.log, "Dropping blobs ready for processing. Beacon processor not available"; "block_root" => %block_root);
                Err(LookupRequestError::SendFailed(
                    "beacon processor unavailable",
                ))
            }
        }
    }

    /// Attempts to request the next unknown parent. This method handles peer scoring and dropping
    /// the lookup in the event of failure.
    fn request_parent(&mut self, mut parent_lookup: ParentLookup<T>, cx: &SyncNetworkContext<T>) {
        let response = parent_lookup.request_parent(cx);

        match response {
            Err(e) => {
                self.handle_parent_request_error(&mut parent_lookup, cx, e);
            }
            Ok(_) => self.parent_lookups.push(parent_lookup),
        }

        // We remove and add back again requests so we want this updated regardless of outcome.
        metrics::set_gauge(
            &metrics::SYNC_PARENT_BLOCK_LOOKUPS,
            self.parent_lookups.len() as i64,
        );
    }

    /// Drops all the single block requests and returns how many requests were dropped.
    pub fn drop_single_block_requests(&mut self) -> usize {
        let requests_to_drop = self.single_block_lookups.len();
        self.single_block_lookups.clear();
        requests_to_drop
    }

    /// Drops all the parent chain requests and returns how many requests were dropped.
    pub fn drop_parent_chain_requests(&mut self) -> usize {
        self.parent_lookups.drain(..).len()
    }
}<|MERGE_RESOLUTION|>--- conflicted
+++ resolved
@@ -569,13 +569,9 @@
             | ParentVerifyError::NoBlockReturned
             | ParentVerifyError::NotEnoughBlobsReturned
             | ParentVerifyError::ExtraBlocksReturned
-<<<<<<< HEAD
-            | ParentVerifyError::UnrequestedBlobId
+            | ParentVerifyError::UnrequestedBlobId(_)
             | ParentVerifyError::InvalidInclusionProof
             | ParentVerifyError::UnrequestedHeader
-=======
-            | ParentVerifyError::UnrequestedBlobId(_)
->>>>>>> feb531f8
             | ParentVerifyError::ExtraBlobsReturned
             | ParentVerifyError::InvalidIndex(_) => {
                 let e = e.into();
