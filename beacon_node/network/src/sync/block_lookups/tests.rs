use crate::network_beacon_processor::NetworkBeaconProcessor;

use crate::service::RequestId;
use crate::sync::manager::{
    DataColumnsByRootRequestId, DataColumnsByRootRequester, RequestId as SyncRequestId,
    SingleLookupReqId, SyncManager,
};
use crate::sync::sampling::{SamplingConfig, SamplingRequester};
use crate::sync::{SamplingId, SyncMessage};
use crate::NetworkMessage;
use std::sync::Arc;

use super::*;

use crate::sync::block_lookups::common::{ResponseType, PARENT_DEPTH_TOLERANCE};
use beacon_chain::block_verification_types::RpcBlock;
use beacon_chain::builder::Witness;
use beacon_chain::eth1_chain::CachingEth1Backend;
use beacon_chain::test_utils::{
    build_log, generate_rand_block_and_blobs, generate_rand_block_and_data_columns, test_spec,
    BeaconChainHarness, EphemeralHarnessType, NumBlobs,
};
use beacon_chain::validator_monitor::timestamp_now;
use beacon_processor::WorkEvent;
use lighthouse_network::rpc::{RPCError, RPCResponseErrorCode};
use lighthouse_network::types::SyncState;
use lighthouse_network::{NetworkGlobals, Request};
use slog::info;
use slot_clock::{ManualSlotClock, SlotClock, TestingSlotClock};
use store::MemoryStore;
use tokio::sync::mpsc;
use types::data_column_sidecar::ColumnIndex;
use types::{
    test_utils::{SeedableRng, XorShiftRng},
    BlobSidecar, ForkName, MinimalEthSpec as E, SignedBeaconBlock, Slot,
};
use types::{DataColumnSidecar, Epoch};

type T = Witness<ManualSlotClock, CachingEth1Backend<E>, E, MemoryStore<E>, MemoryStore<E>>;

/// This test utility enables integration testing of Lighthouse sync components.
///
/// It covers the following:
/// 1. Sending `SyncMessage` to `SyncManager` to trigger `RangeSync`, `BackFillSync` and `BlockLookups` behaviours.
/// 2. Making assertions on `WorkEvent`s received from sync
/// 3. Making assertion on `NetworkMessage` received from sync (Outgoing RPC requests).
///
/// The test utility covers testing the interactions from and to `SyncManager`. In diagram form:
///                      +-----------------+
///                      | BeaconProcessor |
///                      +---------+-------+
///                             ^  |
///                             |  |
///                   WorkEvent |  | SyncMsg
///                             |  | (Result)
///                             |  v
/// +--------+            +-----+-----------+             +----------------+
/// | Router +----------->|  SyncManager    +------------>| NetworkService |
/// +--------+  SyncMsg   +-----------------+ NetworkMsg  +----------------+
///           (RPC resp)  |  - RangeSync    |  (RPC req)
///                       +-----------------+
///                       |  - BackFillSync |
///                       +-----------------+
///                       |  - BlockLookups |
///                       +-----------------+
struct TestRig {
    /// Receiver for `BeaconProcessor` events (e.g. block processing results).
    beacon_processor_rx: mpsc::Receiver<WorkEvent<E>>,
    beacon_processor_rx_queue: Vec<WorkEvent<E>>,
    /// Receiver for `NetworkMessage` (e.g. outgoing RPC requests from sync)
    network_rx: mpsc::UnboundedReceiver<NetworkMessage<E>>,
    /// Stores all `NetworkMessage`s received from `network_recv`. (e.g. outgoing RPC requests)
    network_rx_queue: Vec<NetworkMessage<E>>,
    /// To send `SyncMessage`. For sending RPC responses or block processing results to sync.
    sync_manager: SyncManager<T>,
    /// To manipulate sync state and peer connection status
    network_globals: Arc<NetworkGlobals<E>>,
    /// `rng` for generating test blocks and blobs.
    rng: XorShiftRng,
    fork_name: ForkName,
    log: Logger,
}

const D: Duration = Duration::new(0, 0);
const PARENT_FAIL_TOLERANCE: u8 = SINGLE_BLOCK_LOOKUP_MAX_ATTEMPTS;
const SAMPLING_REQUIRED_SUCCESSES: usize = 2;

type SamplingIds = Vec<(DataColumnsByRootRequestId, ColumnIndex)>;

struct TestRigConfig {
    peer_das_enabled: bool,
    supernode: bool,
}

impl TestRig {
    fn test_setup_with_config(config: Option<TestRigConfig>) -> Self {
        let enable_log = cfg!(feature = "test_logger");
        let log = build_log(slog::Level::Trace, enable_log);

        // Use `fork_from_env` logic to set correct fork epochs
        let mut spec = test_spec::<E>();

        if let Some(config) = &config {
            if config.peer_das_enabled {
                spec.eip7594_fork_epoch = Some(Epoch::new(0));
            }
        }

        // Initialise a new beacon chain
        let harness = BeaconChainHarness::<EphemeralHarnessType<E>>::builder(E)
            .spec(spec)
            .logger(log.clone())
            .deterministic_keypairs(1)
            .fresh_ephemeral_store()
            .testing_slot_clock(TestingSlotClock::new(
                Slot::new(0),
                Duration::from_secs(0),
                Duration::from_secs(12),
            ))
            .build();

        let chain = harness.chain.clone();

        let (network_tx, network_rx) = mpsc::unbounded_channel();
        // TODO(das): make the generation of the ENR use the deterministic rng to have consistent
        // column assignments
        let mut globals = NetworkGlobals::new_test_globals(Vec::new(), &log);
        if let Some(config) = &config {
            if config.supernode {
                globals.test_mutate_custody_subnet_count(E::data_column_subnet_count() as u64);
            }
        }

        let (beacon_processor, beacon_processor_rx) = NetworkBeaconProcessor::null_for_testing(
            Arc::new(globals),
            chain.clone(),
            harness.runtime.task_executor.clone(),
            log.clone(),
        );

        let (_sync_send, sync_recv) = mpsc::unbounded_channel::<SyncMessage<E>>();

        let fork_name = chain.spec.fork_name_at_slot::<E>(chain.slot().unwrap());

        // All current tests expect synced and EL online state
        beacon_processor
            .network_globals
            .set_sync_state(SyncState::Synced);

        let rng = XorShiftRng::from_seed([42; 16]);
        TestRig {
            beacon_processor_rx,
            beacon_processor_rx_queue: vec![],
            network_rx,
            network_rx_queue: vec![],
            rng,
            network_globals: beacon_processor.network_globals.clone(),
            sync_manager: SyncManager::new(
                chain,
                network_tx,
                beacon_processor.into(),
                sync_recv,
                SamplingConfig::Custom {
                    required_successes: vec![SAMPLING_REQUIRED_SUCCESSES],
                },
                log.clone(),
            ),
            fork_name,
            log,
        }
    }

    fn test_setup() -> Self {
        Self::test_setup_with_config(None)
    }

    fn test_setup_after_deneb() -> Option<Self> {
        let r = Self::test_setup();
        if r.after_deneb() {
            Some(r)
        } else {
            None
        }
    }

    fn test_setup_after_peerdas() -> Option<Self> {
        let r = Self::test_setup_with_config(Some(TestRigConfig {
            peer_das_enabled: true,
            supernode: false,
        }));
        if r.after_deneb() {
            Some(r)
        } else {
            None
        }
    }

    fn test_setup_after_peerdas_supernode() -> Option<Self> {
        let r = Self::test_setup_with_config(Some(TestRigConfig {
            peer_das_enabled: true,
            supernode: true,
        }));
        if r.after_deneb() {
            Some(r)
        } else {
            None
        }
    }

    fn log(&self, msg: &str) {
        info!(self.log, "TEST_RIG"; "msg" => msg);
    }

    fn after_deneb(&self) -> bool {
        matches!(self.fork_name, ForkName::Deneb | ForkName::Electra)
    }

    fn trigger_unknown_parent_block(&mut self, peer_id: PeerId, block: Arc<SignedBeaconBlock<E>>) {
        let block_root = block.canonical_root();
        self.send_sync_message(SyncMessage::UnknownParentBlock(
            peer_id,
            RpcBlock::new_without_blobs(Some(block_root), block),
            block_root,
        ))
    }

    fn trigger_unknown_parent_blob(&mut self, peer_id: PeerId, blob: BlobSidecar<E>) {
        self.send_sync_message(SyncMessage::UnknownParentBlob(peer_id, blob.into()));
    }

    fn trigger_unknown_block_from_attestation(&mut self, block_root: Hash256, peer_id: PeerId) {
        self.send_sync_message(SyncMessage::UnknownBlockHashFromAttestation(
            peer_id, block_root,
        ));
    }

    fn trigger_sample_block(&mut self, block_root: Hash256, block_slot: Slot) {
        self.send_sync_message(SyncMessage::SampleBlock(block_root, block_slot))
    }

    fn rand_block(&mut self) -> SignedBeaconBlock<E> {
        self.rand_block_and_blobs(NumBlobs::None).0
    }

    fn rand_block_and_blobs(
        &mut self,
        num_blobs: NumBlobs,
    ) -> (SignedBeaconBlock<E>, Vec<BlobSidecar<E>>) {
        let fork_name = self.fork_name;
        let rng = &mut self.rng;
        generate_rand_block_and_blobs::<E>(fork_name, num_blobs, rng)
    }

    fn rand_block_and_data_columns(&mut self) -> (SignedBeaconBlock<E>, Vec<DataColumnSidecar<E>>) {
        let num_blobs = NumBlobs::Number(1);
        generate_rand_block_and_data_columns::<E>(self.fork_name, num_blobs, &mut self.rng)
    }

    pub fn rand_block_and_parent(
        &mut self,
    ) -> (SignedBeaconBlock<E>, SignedBeaconBlock<E>, Hash256, Hash256) {
        let parent = self.rand_block();
        let parent_root = parent.canonical_root();
        let mut block = self.rand_block();
        *block.message_mut().parent_root_mut() = parent_root;
        let block_root = block.canonical_root();
        (parent, block, parent_root, block_root)
    }

    fn send_sync_message(&mut self, sync_message: SyncMessage<E>) {
        self.sync_manager.handle_message(sync_message);
    }

    fn active_single_lookups(&self) -> Vec<(Id, Hash256, Option<Hash256>)> {
        self.sync_manager.active_single_lookups()
    }

    fn active_single_lookups_count(&self) -> usize {
        self.sync_manager.active_single_lookups().len()
    }

    fn active_parent_lookups(&self) -> Vec<Vec<Hash256>> {
        self.sync_manager.active_parent_lookups()
    }

    fn active_parent_lookups_count(&self) -> usize {
        self.sync_manager.active_parent_lookups().len()
    }

    fn assert_single_lookups_count(&self, count: usize) {
        assert_eq!(
            self.active_single_lookups_count(),
            count,
            "Unexpected count of single lookups. Current lookups: {:?}",
            self.active_single_lookups()
        );
    }

    fn expect_no_active_sampling(&mut self) {
        assert_eq!(
            self.sync_manager.active_sampling_requests(),
            vec![],
            "expected no active sampling"
        );
    }

    fn expect_clean_finished_sampling(&mut self) {
        self.expect_empty_network();
        self.expect_sampling_result_work();
        self.expect_no_active_sampling();
    }

    fn assert_parent_lookups_count(&self, count: usize) {
        assert_eq!(
            self.active_parent_lookups_count(),
            count,
            "Unexpected count of parent lookups. Parent lookups: {:?}. Current lookups: {:?}",
            self.active_parent_lookups(),
            self.active_single_lookups()
        );
    }

    fn assert_lookup_is_active(&self, block_root: Hash256) {
        let lookups = self.sync_manager.active_single_lookups();
        if !lookups.iter().any(|l| l.1 == block_root) {
            panic!("Expected lookup {block_root} to be the only active: {lookups:?}");
        }
    }

    fn insert_failed_chain(&mut self, block_root: Hash256) {
        self.sync_manager.insert_failed_chain(block_root);
    }

    fn assert_not_failed_chain(&mut self, chain_hash: Hash256) {
        let failed_chains = self.sync_manager.get_failed_chains();
        if failed_chains.contains(&chain_hash) {
            panic!("failed chains contain {chain_hash:?}: {failed_chains:?}");
        }
    }

    fn failed_chains_contains(&mut self, chain_hash: &Hash256) -> bool {
        self.sync_manager.get_failed_chains().contains(chain_hash)
    }

    fn find_single_lookup_for(&self, block_root: Hash256) -> Id {
        self.active_single_lookups()
            .iter()
            .find(|(_, b, _)| b == &block_root)
            .unwrap_or_else(|| panic!("no single block lookup found for {block_root}"))
            .0
    }

    fn expect_no_active_single_lookups(&self) {
        assert!(
            self.active_single_lookups().is_empty(),
            "expect no single block lookups: {:?}",
            self.active_single_lookups()
        );
    }

    fn expect_no_active_lookups(&self) {
        self.expect_no_active_single_lookups();
    }

    fn expect_lookups(&self, expected_block_roots: &[Hash256]) {
        let block_roots = self
            .active_single_lookups()
            .iter()
            .map(|(_, b, _)| *b)
            .collect::<Vec<_>>();
        assert_eq!(&block_roots, expected_block_roots);
    }

    fn new_connected_peer(&mut self) -> PeerId {
        let peer_id = PeerId::random();
        self.network_globals
            .peers
            .write()
            .__add_connected_peer_testing_only(&peer_id, false);
<<<<<<< HEAD
        peer_id
    }

    fn new_connected_supernode_peer(&mut self) -> PeerId {
        let peer_id = PeerId::random();
        self.network_globals
            .peers
            .write()
            .__add_connected_peer_testing_only(&peer_id, true);
        peer_id
    }

=======
        peer_id
    }

    fn new_connected_supernode_peer(&mut self) -> PeerId {
        let peer_id = PeerId::random();
        self.network_globals
            .peers
            .write()
            .__add_connected_peer_testing_only(&peer_id, true);
        peer_id
    }

>>>>>>> bb2e27f1
    fn new_connected_peers_for_peerdas(&mut self) {
        // Enough sampling peers with few columns
        for _ in 0..100 {
            self.new_connected_peer();
        }
        // One supernode peer to ensure all columns have at least one peer
        self.new_connected_supernode_peer();
    }

    fn parent_chain_processed_success(
        &mut self,
        chain_hash: Hash256,
        blocks: &[Arc<SignedBeaconBlock<E>>],
    ) {
        // Send import events for all pending parent blocks
        for _ in blocks {
            self.parent_block_processed_imported(chain_hash);
        }
        // Send final import event for the block that triggered the lookup
        self.single_block_component_processed_imported(chain_hash);
    }

    /// Locate a parent lookup chain with tip hash `chain_hash`
    fn find_oldest_parent_lookup(&self, chain_hash: Hash256) -> Hash256 {
        let parent_chain = self
            .active_parent_lookups()
            .into_iter()
            .find(|chain| chain.first() == Some(&chain_hash))
            .unwrap_or_else(|| {
                panic!(
                    "No parent chain with chain_hash {chain_hash:?}: Parent lookups {:?} Single lookups {:?}",
                    self.active_parent_lookups(),
                    self.active_single_lookups(),
                )
            });
        *parent_chain.last().unwrap()
    }

    fn parent_block_processed(&mut self, chain_hash: Hash256, result: BlockProcessingResult<E>) {
        let id = self.find_single_lookup_for(self.find_oldest_parent_lookup(chain_hash));
        self.single_block_component_processed(id, result);
    }

    fn parent_blob_processed(&mut self, chain_hash: Hash256, result: BlockProcessingResult<E>) {
        let id = self.find_single_lookup_for(self.find_oldest_parent_lookup(chain_hash));
        self.single_blob_component_processed(id, result);
    }

    fn parent_block_processed_imported(&mut self, chain_hash: Hash256) {
        self.parent_block_processed(
            chain_hash,
            BlockProcessingResult::Ok(AvailabilityProcessingStatus::Imported(chain_hash)),
        );
    }

    fn single_block_component_processed(&mut self, id: Id, result: BlockProcessingResult<E>) {
        self.send_sync_message(SyncMessage::BlockComponentProcessed {
            process_type: BlockProcessType::SingleBlock { id },
            result,
        })
    }

    fn single_block_component_processed_imported(&mut self, block_root: Hash256) {
        let id = self.find_single_lookup_for(block_root);
        self.single_block_component_processed(
            id,
            BlockProcessingResult::Ok(AvailabilityProcessingStatus::Imported(block_root)),
        )
    }

    fn single_blob_component_processed(&mut self, id: Id, result: BlockProcessingResult<E>) {
        self.send_sync_message(SyncMessage::BlockComponentProcessed {
            process_type: BlockProcessType::SingleBlob { id },
            result,
        })
    }

    fn parent_lookup_block_response(
        &mut self,
        id: SingleLookupReqId,
        peer_id: PeerId,
        beacon_block: Option<Arc<SignedBeaconBlock<E>>>,
    ) {
        self.log("parent_lookup_block_response");
        self.send_sync_message(SyncMessage::RpcBlock {
            request_id: SyncRequestId::SingleBlock { id },
            peer_id,
            beacon_block,
            seen_timestamp: D,
        });
    }

    fn single_lookup_block_response(
        &mut self,
        id: SingleLookupReqId,
        peer_id: PeerId,
        beacon_block: Option<Arc<SignedBeaconBlock<E>>>,
    ) {
        self.log("single_lookup_block_response");
        self.send_sync_message(SyncMessage::RpcBlock {
            request_id: SyncRequestId::SingleBlock { id },
            peer_id,
            beacon_block,
            seen_timestamp: D,
        });
    }

    fn parent_lookup_blob_response(
        &mut self,
        id: SingleLookupReqId,
        peer_id: PeerId,
        blob_sidecar: Option<Arc<BlobSidecar<E>>>,
    ) {
        self.log(&format!(
            "parent_lookup_blob_response {:?}",
            blob_sidecar.as_ref().map(|b| b.index)
        ));
        self.send_sync_message(SyncMessage::RpcBlob {
            request_id: SyncRequestId::SingleBlob { id },
            peer_id,
            blob_sidecar,
            seen_timestamp: D,
        });
    }

    fn single_lookup_blob_response(
        &mut self,
        id: SingleLookupReqId,
        peer_id: PeerId,
        blob_sidecar: Option<Arc<BlobSidecar<E>>>,
    ) {
        self.send_sync_message(SyncMessage::RpcBlob {
            request_id: SyncRequestId::SingleBlob { id },
            peer_id,
            blob_sidecar,
            seen_timestamp: D,
        });
    }

    fn parent_lookup_failed(&mut self, id: SingleLookupReqId, peer_id: PeerId, error: RPCError) {
        self.send_sync_message(SyncMessage::RpcError {
            peer_id,
            request_id: SyncRequestId::SingleBlock { id },
            error,
        })
    }

    fn parent_lookup_failed_unavailable(&mut self, id: SingleLookupReqId, peer_id: PeerId) {
        self.parent_lookup_failed(
            id,
            peer_id,
            RPCError::ErrorResponse(
                RPCResponseErrorCode::ResourceUnavailable,
                "older than deneb".into(),
            ),
        );
    }

    fn single_lookup_failed(&mut self, id: SingleLookupReqId, peer_id: PeerId, error: RPCError) {
        self.send_sync_message(SyncMessage::RpcError {
            peer_id,
            request_id: SyncRequestId::SingleBlock { id },
            error,
        })
    }

    fn return_empty_sampling_requests(&mut self, sampling_ids: SamplingIds) {
        for (id, column_index) in sampling_ids {
            self.log(&format!("return empty data column for {column_index}"));
            self.return_empty_sampling_request(id)
        }
    }

    fn return_empty_sampling_request(&mut self, id: DataColumnsByRootRequestId) {
        let peer_id = PeerId::random();
        // Send stream termination
        self.send_sync_message(SyncMessage::RpcDataColumn {
            request_id: SyncRequestId::DataColumnsByRoot(id),
            peer_id,
            data_column: None,
            seen_timestamp: timestamp_now(),
        });
    }

    fn complete_valid_block_request(
        &mut self,
        id: SingleLookupReqId,
        block: Arc<SignedBeaconBlock<E>>,
        missing_components: bool,
    ) {
        // Complete download
        let peer_id = PeerId::random();
        let slot = block.slot();
        let block_root = block.canonical_root();
        self.single_lookup_block_response(id, peer_id, Some(block));
        self.single_lookup_block_response(id, peer_id, None);
        // Expect processing and resolve with import
        self.expect_block_process(ResponseType::Block);
        self.single_block_component_processed(
            id.lookup_id,
            if missing_components {
                BlockProcessingResult::Ok(AvailabilityProcessingStatus::MissingComponents(
                    slot, block_root,
                ))
            } else {
                BlockProcessingResult::Ok(AvailabilityProcessingStatus::Imported(block_root))
            },
        )
    }

    fn complete_valid_sampling_column_requests(
        &mut self,
        sampling_ids: SamplingIds,
        data_columns: Vec<DataColumnSidecar<E>>,
    ) {
        for (id, column_index) in sampling_ids {
            self.log(&format!("return valid data column for {column_index}"));
            self.complete_valid_sampling_column_request(
                id,
                data_columns[column_index as usize].clone(),
            );
        }
    }

    fn complete_valid_sampling_column_request(
        &mut self,
        id: DataColumnsByRootRequestId,
        data_column: DataColumnSidecar<E>,
    ) {
        let block_root = data_column.block_root();
        let column_index = data_column.index;
        self.complete_data_columns_by_root_request(id, data_column);

        // Expect work event
        // TODO(das): worth it to append sender id to the work event for stricter assertion?
        self.expect_rpc_sample_verify_work_event();

        // Respond with valid result
        self.send_sync_message(SyncMessage::SampleVerified {
            id: SamplingId {
                id: SamplingRequester::ImportedBlock(block_root),
                column_index,
            },
            result: Ok(()),
        })
    }

    fn complete_valid_custody_request(
        &mut self,
        sampling_ids: SamplingIds,
        data_columns: Vec<DataColumnSidecar<E>>,
        missing_components: bool,
    ) {
        let DataColumnsByRootRequester::Custody(lookup_id, _) =
            sampling_ids.first().unwrap().0.requester
        else {
            panic!("not a custody requester")
        };

        let first_column = data_columns.first().cloned().unwrap();
        let last_index = sampling_ids.len() - 1;

        for (i, (id, column_index)) in sampling_ids.into_iter().enumerate() {
            self.log(&format!("return valid data column for {column_index}"));

            let data_column = data_columns[column_index as usize].clone();
            self.complete_data_columns_by_root_request(id, data_column);

            // Expect work event
            // TODO(das): worth it to append sender id to the work event for stricter assertion?
            self.expect_rpc_custody_column_work_event();

            // Respond with valid result
            self.send_sync_message(SyncMessage::BlockComponentProcessed {
                process_type: BlockProcessType::SingleCustodyColumn(lookup_id, column_index),
                // Last column + should consider last element
                result: if i == last_index && !missing_components {
                    BlockProcessingResult::Ok(AvailabilityProcessingStatus::Imported(
                        first_column.block_root(),
                    ))
                } else {
                    BlockProcessingResult::Ok(AvailabilityProcessingStatus::MissingComponents(
                        first_column.slot(),
                        first_column.block_root(),
                    ))
                },
            });
        }
    }

    fn complete_data_columns_by_root_request(
        &mut self,
        id: DataColumnsByRootRequestId,
        data_column: DataColumnSidecar<E>,
    ) {
        let peer_id = PeerId::random();
        // Send chunk
        self.send_sync_message(SyncMessage::RpcDataColumn {
            request_id: SyncRequestId::DataColumnsByRoot(id),
            peer_id,
            data_column: Some(Arc::new(data_column)),
            seen_timestamp: timestamp_now(),
        });
        // Send stream termination
        self.send_sync_message(SyncMessage::RpcDataColumn {
            request_id: SyncRequestId::DataColumnsByRoot(id),
            peer_id,
            data_column: None,
            seen_timestamp: timestamp_now(),
        });
    }

    fn peer_disconnected(&mut self, disconnected_peer_id: PeerId) {
        self.send_sync_message(SyncMessage::Disconnect(disconnected_peer_id));

        // Return RPCErrors for all active requests of peer
        self.drain_network_rx();
        while let Ok(request_id) = self.pop_received_network_event(|ev| match ev {
            NetworkMessage::SendRequest {
                peer_id,
                request_id: RequestId::Sync(id),
                ..
            } if *peer_id == disconnected_peer_id => Some(*id),
            _ => None,
        }) {
            self.send_sync_message(SyncMessage::RpcError {
                peer_id: disconnected_peer_id,
                request_id,
                error: RPCError::Disconnected,
            });
        }
    }

    fn drain_network_rx(&mut self) {
        while let Ok(event) = self.network_rx.try_recv() {
            self.network_rx_queue.push(event);
        }
    }

    fn pop_received_network_event<T, F: Fn(&NetworkMessage<E>) -> Option<T>>(
        &mut self,
        predicate_transform: F,
    ) -> Result<T, String> {
        self.drain_network_rx();

        if let Some(index) = self
            .network_rx_queue
            .iter()
            .position(|x| predicate_transform(x).is_some())
        {
            // Transform the item, knowing that it won't be None because we checked it in the position predicate.
            let transformed = predicate_transform(&self.network_rx_queue[index]).unwrap();
            self.network_rx_queue.remove(index);
            Ok(transformed)
        } else {
            Err(format!("current network messages {:?}", self.network_rx_queue).to_string())
        }
    }

    fn drain_beacon_processor_rx(&mut self) {
        while let Ok(event) = self.beacon_processor_rx.try_recv() {
            self.beacon_processor_rx_queue.push(event);
        }
    }

    fn pop_received_beacon_processor_event<T, F: Fn(&WorkEvent<E>) -> Option<T>>(
        &mut self,
        predicate_transform: F,
    ) -> Result<T, String> {
        self.drain_beacon_processor_rx();

        if let Some(index) = self
            .beacon_processor_rx_queue
            .iter()
            .position(|x| predicate_transform(x).is_some())
        {
            // Transform the item, knowing that it won't be None because we checked it in the position predicate.
            let transformed = predicate_transform(&self.beacon_processor_rx_queue[index]).unwrap();
            self.beacon_processor_rx_queue.remove(index);
            Ok(transformed)
        } else {
            Err(format!(
                "current beacon processor messages {:?}",
                self.beacon_processor_rx_queue
            )
            .to_string())
        }
    }

    #[track_caller]
    fn expect_block_lookup_request(&mut self, for_block: Hash256) -> SingleLookupReqId {
        self.pop_received_network_event(|ev| match ev {
            NetworkMessage::SendRequest {
                peer_id: _,
                request: Request::BlocksByRoot(request),
                request_id: RequestId::Sync(SyncRequestId::SingleBlock { id }),
            } if request.block_roots().to_vec().contains(&for_block) => Some(*id),
            _ => None,
        })
        .unwrap_or_else(|e| panic!("Expected block request for {for_block:?}: {e}"))
    }

    #[track_caller]
    fn expect_blob_lookup_request(&mut self, for_block: Hash256) -> SingleLookupReqId {
        self.pop_received_network_event(|ev| match ev {
            NetworkMessage::SendRequest {
                peer_id: _,
                request: Request::BlobsByRoot(request),
                request_id: RequestId::Sync(SyncRequestId::SingleBlob { id }),
            } if request
                .blob_ids
                .to_vec()
                .iter()
                .any(|r| r.block_root == for_block) =>
            {
                Some(*id)
            }
            _ => None,
        })
        .unwrap_or_else(|e| panic!("Expected blob request for {for_block:?}: {e}"))
    }

    #[track_caller]
    fn expect_block_parent_request(&mut self, for_block: Hash256) -> SingleLookupReqId {
        self.pop_received_network_event(|ev| match ev {
            NetworkMessage::SendRequest {
                peer_id: _,
                request: Request::BlocksByRoot(request),
                request_id: RequestId::Sync(SyncRequestId::SingleBlock { id }),
            } if request.block_roots().to_vec().contains(&for_block) => Some(*id),
            _ => None,
        })
        .unwrap_or_else(|e| panic!("Expected block parent request for {for_block:?}: {e}"))
    }

    #[track_caller]
    fn expect_blob_parent_request(&mut self, for_block: Hash256) -> SingleLookupReqId {
        self.pop_received_network_event(|ev| match ev {
            NetworkMessage::SendRequest {
                peer_id: _,
                request: Request::BlobsByRoot(request),
                request_id: RequestId::Sync(SyncRequestId::SingleBlob { id }),
            } if request
                .blob_ids
                .to_vec()
                .iter()
                .all(|r| r.block_root == for_block) =>
            {
                Some(*id)
            }
            _ => None,
        })
        .unwrap_or_else(|e| panic!("Expected blob parent request for {for_block:?}: {e}"))
    }

    fn expect_data_columns_by_root_requests(
        &mut self,
        for_block: Hash256,
        count: usize,
    ) -> SamplingIds {
        (0..count)
            .map(|i| {
                self.pop_received_network_event(|ev| match ev {
                    NetworkMessage::SendRequest {
                        peer_id: _,
                        request: Request::DataColumnsByRoot(request),
                        request_id: RequestId::Sync(SyncRequestId::DataColumnsByRoot(id)),
                    } if request
                        .data_column_ids
                        .to_vec()
                        .iter()
                        .any(|r| r.block_root == for_block) =>
                    {
                        let index = request.data_column_ids.to_vec().first().unwrap().index;
                        Some((*id, index))
                    }
                    _ => None,
                })
                .unwrap_or_else(|e| {
                    panic!("Expected DataColumnsByRoot request {i}/{count} for {for_block:?}: {e}")
                })
            })
            .collect()
    }

    fn expect_only_data_columns_by_root_requests(
        &mut self,
        for_block: Hash256,
        count: usize,
    ) -> SamplingIds {
        let ids = self.expect_data_columns_by_root_requests(for_block, count);
        self.expect_empty_network();
        ids
    }

    fn expect_lookup_request_block_and_blobs(&mut self, block_root: Hash256) -> SingleLookupReqId {
        let id = self.expect_block_lookup_request(block_root);
        // If we're in deneb, a blob request should have been triggered as well,
        // we don't require a response because we're generateing 0-blob blocks in this test.
        if self.after_deneb() {
            let _ = self.expect_blob_lookup_request(block_root);
        }
        id
    }

    fn expect_parent_request_block_and_blobs(&mut self, block_root: Hash256) -> SingleLookupReqId {
        let id = self.expect_block_parent_request(block_root);
        // If we're in deneb, a blob request should have been triggered as well,
        // we don't require a response because we're generateing 0-blob blocks in this test.
        if self.after_deneb() {
            let _ = self.expect_blob_parent_request(block_root);
        }
        id
    }

    #[track_caller]
    fn expect_block_process(&mut self, response_type: ResponseType) {
        match response_type {
            ResponseType::Block => match self.beacon_processor_rx.try_recv() {
                Ok(work) => {
                    assert_eq!(work.work_type(), beacon_processor::RPC_BLOCK);
                }
                other => panic!("Expected block process, found {:?}", other),
            },
            ResponseType::Blob => match self.beacon_processor_rx.try_recv() {
                Ok(work) => {
                    assert_eq!(work.work_type(), beacon_processor::RPC_BLOBS);
                }
                other => panic!("Expected blob process, found {:?}", other),
            },
            ResponseType::CustodyColumn => todo!(),
        }
    }

    fn expect_rpc_custody_column_work_event(&mut self) {
        self.pop_received_beacon_processor_event(|ev| {
            if ev.work_type() == beacon_processor::RPC_CUSTODY_COLUMN {
                Some(())
            } else {
                None
            }
        })
        .unwrap_or_else(|e| panic!("Expected RPC custody column work: {e}"))
    }

    fn expect_rpc_sample_verify_work_event(&mut self) {
        self.pop_received_beacon_processor_event(|ev| {
            if ev.work_type() == beacon_processor::RPC_VERIFY_DATA_COLUMNS {
                Some(())
            } else {
                None
            }
        })
        .unwrap_or_else(|e| panic!("Expected sample verify work: {e}"))
    }

    fn expect_sampling_result_work(&mut self) {
        self.pop_received_beacon_processor_event(|ev| {
            if ev.work_type() == beacon_processor::SAMPLING_RESULT {
                Some(())
            } else {
                None
            }
        })
        .unwrap_or_else(|e| panic!("Expected sampling result work: {e}"))
    }

    fn expect_no_penalty_for(&mut self, peer_id: PeerId) {
        self.drain_network_rx();
        let downscore_events = self
            .network_rx_queue
            .iter()
            .filter_map(|ev| match ev {
                NetworkMessage::ReportPeer {
                    peer_id: p_id, msg, ..
                } if p_id == &peer_id => Some(msg),
                _ => None,
            })
            .collect::<Vec<_>>();
        if !downscore_events.is_empty() {
            panic!("Some downscore events for {peer_id}: {downscore_events:?}");
        }
    }

    #[track_caller]
    fn expect_parent_chain_process(&mut self) {
        match self.beacon_processor_rx.try_recv() {
            Ok(work) => {
                // Parent chain sends blocks one by one
                assert_eq!(work.work_type(), beacon_processor::RPC_BLOCK);
            }
            other => panic!(
                "Expected rpc_block from chain segment process, found {:?}",
                other
            ),
        }
    }

    #[track_caller]
    fn expect_empty_network(&mut self) {
        self.drain_network_rx();
        if !self.network_rx_queue.is_empty() {
            let n = self.network_rx_queue.len();
            panic!(
                "expected no network events but got {n} events, displaying first 2: {:#?}",
                self.network_rx_queue[..n.min(2)].iter().collect::<Vec<_>>()
            );
        }
    }

    #[track_caller]
    fn expect_empty_beacon_processor(&mut self) {
        match self.beacon_processor_rx.try_recv() {
            Err(mpsc::error::TryRecvError::Empty) => {} // ok
            Ok(event) => panic!("expected empty beacon processor: {:?}", event),
            other => panic!("unexpected err {:?}", other),
        }
    }

    #[track_caller]
    pub fn expect_penalty(&mut self, peer_id: PeerId, expect_penalty_msg: &'static str) {
        let penalty_msg = self
            .pop_received_network_event(|ev| match ev {
                NetworkMessage::ReportPeer {
                    peer_id: p_id, msg, ..
                } if p_id == &peer_id => Some(msg.to_owned()),
                _ => None,
            })
            .unwrap_or_else(|_| {
                panic!(
                    "Expected '{expect_penalty_msg}' penalty for peer {peer_id}: {:#?}",
                    self.network_rx_queue
                )
            });
        assert_eq!(
            penalty_msg, expect_penalty_msg,
            "Unexpected penalty msg for {peer_id}"
        );
    }

    pub fn expect_single_penalty(&mut self, peer_id: PeerId, expect_penalty_msg: &'static str) {
        self.expect_penalty(peer_id, expect_penalty_msg);
        self.expect_no_penalty_for(peer_id);
    }

    pub fn block_with_parent_and_blobs(
        &mut self,
        parent_root: Hash256,
        num_blobs: NumBlobs,
    ) -> (SignedBeaconBlock<E>, Vec<BlobSidecar<E>>) {
        let (mut block, mut blobs) = self.rand_block_and_blobs(num_blobs);
        *block.message_mut().parent_root_mut() = parent_root;
        blobs.iter_mut().for_each(|blob| {
            blob.signed_block_header = block.signed_block_header();
        });
        (block, blobs)
    }

    pub fn rand_blockchain(&mut self, depth: usize) -> Vec<Arc<SignedBeaconBlock<E>>> {
        let mut blocks = Vec::<Arc<SignedBeaconBlock<E>>>::with_capacity(depth);
        for slot in 0..depth {
            let parent = blocks
                .last()
                .map(|b| b.canonical_root())
                .unwrap_or_else(Hash256::random);
            let mut block = self.rand_block();
            *block.message_mut().parent_root_mut() = parent;
            *block.message_mut().slot_mut() = slot.into();
            blocks.push(block.into());
        }
        self.log(&format!(
            "Blockchain dump {:#?}",
            blocks
                .iter()
                .map(|b| format!(
                    "block {} {} parent {}",
                    b.slot(),
                    b.canonical_root(),
                    b.parent_root()
                ))
                .collect::<Vec<_>>()
        ));
        blocks
    }
}

#[test]
fn stable_rng() {
    let mut rng = XorShiftRng::from_seed([42; 16]);
    let (block, _) = generate_rand_block_and_blobs::<E>(ForkName::Base, NumBlobs::None, &mut rng);
    assert_eq!(
        block.canonical_root(),
        Hash256::from_slice(
            &hex::decode("adfd2e9e7a7976e8ccaed6eaf0257ed36a5b476732fee63ff44966602fd099ec")
                .unwrap()
        ),
        "rng produces a consistent value"
    );
}

#[test]
fn test_single_block_lookup_happy_path() {
    let mut rig = TestRig::test_setup();
    let block = rig.rand_block();
    let peer_id = rig.new_connected_peer();
    let block_root = block.canonical_root();
    // Trigger the request
    rig.trigger_unknown_block_from_attestation(block_root, peer_id);
    let id = rig.expect_lookup_request_block_and_blobs(block_root);

    // The peer provides the correct block, should not be penalized. Now the block should be sent
    // for processing.
    rig.single_lookup_block_response(id, peer_id, Some(block.into()));
    rig.expect_empty_network();
    rig.expect_block_process(ResponseType::Block);

    // The request should still be active.
    assert_eq!(rig.active_single_lookups_count(), 1);

    // Send the stream termination. Peer should have not been penalized, and the request removed
    // after processing.
    rig.single_lookup_block_response(id, peer_id, None);
    rig.single_block_component_processed_imported(block_root);
    rig.expect_empty_network();
    rig.expect_no_active_lookups();
}

#[test]
fn test_single_block_lookup_empty_response() {
    let mut rig = TestRig::test_setup();

    let block_hash = Hash256::random();
    let peer_id = rig.new_connected_peer();

    // Trigger the request
    rig.trigger_unknown_block_from_attestation(block_hash, peer_id);
    let id = rig.expect_lookup_request_block_and_blobs(block_hash);

    // The peer does not have the block. It should be penalized.
    rig.single_lookup_block_response(id, peer_id, None);
    rig.expect_penalty(peer_id, "NoResponseReturned");

    rig.expect_block_lookup_request(block_hash); // it should be retried
}

#[test]
fn test_single_block_lookup_wrong_response() {
    let mut rig = TestRig::test_setup();

    let block_hash = Hash256::random();
    let peer_id = rig.new_connected_peer();

    // Trigger the request
    rig.trigger_unknown_block_from_attestation(block_hash, peer_id);
    let id = rig.expect_lookup_request_block_and_blobs(block_hash);

    // Peer sends something else. It should be penalized.
    let bad_block = rig.rand_block();
    rig.single_lookup_block_response(id, peer_id, Some(bad_block.into()));
    rig.expect_penalty(peer_id, "UnrequestedBlockRoot");
    rig.expect_block_lookup_request(block_hash); // should be retried

    // Send the stream termination. This should not produce an additional penalty.
    rig.single_lookup_block_response(id, peer_id, None);
    rig.expect_empty_network();
}

#[test]
fn test_single_block_lookup_failure() {
    let mut rig = TestRig::test_setup();

    let block_hash = Hash256::random();
    let peer_id = rig.new_connected_peer();

    // Trigger the request
    rig.trigger_unknown_block_from_attestation(block_hash, peer_id);
    let id = rig.expect_lookup_request_block_and_blobs(block_hash);

    // The request fails. RPC failures are handled elsewhere so we should not penalize the peer.
    rig.single_lookup_failed(id, peer_id, RPCError::UnsupportedProtocol);
    rig.expect_block_lookup_request(block_hash);
    rig.expect_empty_network();
}

#[test]
fn test_single_block_lookup_becomes_parent_request() {
    let mut rig = TestRig::test_setup();

    let block = Arc::new(rig.rand_block());
    let block_root = block.canonical_root();
    let parent_root = block.parent_root();
    let peer_id = rig.new_connected_peer();

    // Trigger the request
    rig.trigger_unknown_block_from_attestation(block.canonical_root(), peer_id);
    let id = rig.expect_lookup_request_block_and_blobs(block_root);

    // The peer provides the correct block, should not be penalized. Now the block should be sent
    // for processing.
    rig.single_lookup_block_response(id, peer_id, Some(block.clone()));
    rig.expect_empty_network();
    rig.expect_block_process(ResponseType::Block);

    // The request should still be active.
    assert_eq!(rig.active_single_lookups_count(), 1);

    // Send the stream termination. Peer should have not been penalized, and the request moved to a
    // parent request after processing.
    rig.single_block_component_processed(
        id.lookup_id,
        BlockError::ParentUnknown(RpcBlock::new_without_blobs(None, block)).into(),
    );
    assert_eq!(rig.active_single_lookups_count(), 2); // 2 = current + parent
    rig.expect_parent_request_block_and_blobs(parent_root);
    rig.expect_empty_network();
    assert_eq!(rig.active_parent_lookups_count(), 1);
}

#[test]
fn test_parent_lookup_happy_path() {
    let mut rig = TestRig::test_setup();

    let (parent, block, parent_root, block_root) = rig.rand_block_and_parent();
    let peer_id = rig.new_connected_peer();

    // Trigger the request
    rig.trigger_unknown_parent_block(peer_id, block.into());
    let id = rig.expect_parent_request_block_and_blobs(parent_root);

    // Peer sends the right block, it should be sent for processing. Peer should not be penalized.
    rig.parent_lookup_block_response(id, peer_id, Some(parent.into()));
    rig.expect_block_process(ResponseType::Block);
    rig.expect_empty_network();

    // Processing succeeds, now the rest of the chain should be sent for processing.
    rig.parent_block_processed(
        block_root,
        BlockError::BlockIsAlreadyKnown(block_root).into(),
    );
    rig.expect_parent_chain_process();
    rig.parent_chain_processed_success(block_root, &[]);
    rig.expect_no_active_lookups();
}

#[test]
fn test_parent_lookup_wrong_response() {
    let mut rig = TestRig::test_setup();

    let (parent, block, parent_root, block_root) = rig.rand_block_and_parent();
    let peer_id = rig.new_connected_peer();

    // Trigger the request
    rig.trigger_unknown_parent_block(peer_id, block.into());
    let id1 = rig.expect_parent_request_block_and_blobs(parent_root);

    // Peer sends the wrong block, peer should be penalized and the block re-requested.
    let bad_block = rig.rand_block();
    rig.parent_lookup_block_response(id1, peer_id, Some(bad_block.into()));
    rig.expect_penalty(peer_id, "UnrequestedBlockRoot");
    let id2 = rig.expect_block_parent_request(parent_root);

    // Send the stream termination for the first request. This should not produce extra penalties.
    rig.parent_lookup_block_response(id1, peer_id, None);
    rig.expect_empty_network();

    // Send the right block this time.
    rig.parent_lookup_block_response(id2, peer_id, Some(parent.into()));
    rig.expect_block_process(ResponseType::Block);

    // Processing succeeds, now the rest of the chain should be sent for processing.
    rig.parent_block_processed_imported(block_root);
    rig.expect_parent_chain_process();
    rig.parent_chain_processed_success(block_root, &[]);
    rig.expect_no_active_lookups();
}

#[test]
fn test_parent_lookup_empty_response() {
    let mut rig = TestRig::test_setup();

    let (parent, block, parent_root, block_root) = rig.rand_block_and_parent();
    let peer_id = rig.new_connected_peer();

    // Trigger the request
    rig.trigger_unknown_parent_block(peer_id, block.into());
    let id1 = rig.expect_parent_request_block_and_blobs(parent_root);

    // Peer sends an empty response, peer should be penalized and the block re-requested.
    rig.parent_lookup_block_response(id1, peer_id, None);
    rig.expect_penalty(peer_id, "NoResponseReturned");
    let id2 = rig.expect_block_parent_request(parent_root);

    // Send the right block this time.
    rig.parent_lookup_block_response(id2, peer_id, Some(parent.into()));
    rig.expect_block_process(ResponseType::Block);

    // Processing succeeds, now the rest of the chain should be sent for processing.
    rig.parent_block_processed_imported(block_root);

    rig.single_block_component_processed_imported(block_root);
    rig.expect_no_active_lookups();
}

#[test]
fn test_parent_lookup_rpc_failure() {
    let mut rig = TestRig::test_setup();

    let (parent, block, parent_root, block_root) = rig.rand_block_and_parent();
    let peer_id = rig.new_connected_peer();

    // Trigger the request
    rig.trigger_unknown_parent_block(peer_id, block.into());
    let id1 = rig.expect_parent_request_block_and_blobs(parent_root);

    // The request fails. It should be tried again.
    rig.parent_lookup_failed_unavailable(id1, peer_id);
    let id2 = rig.expect_block_parent_request(parent_root);

    // Send the right block this time.
    rig.parent_lookup_block_response(id2, peer_id, Some(parent.into()));
    rig.expect_block_process(ResponseType::Block);

    // Processing succeeds, now the rest of the chain should be sent for processing.
    rig.parent_block_processed_imported(block_root);
    rig.expect_parent_chain_process();
    rig.parent_chain_processed_success(block_root, &[]);
    rig.expect_no_active_lookups();
}

#[test]
fn test_parent_lookup_too_many_attempts() {
    let mut rig = TestRig::test_setup();

    let block = rig.rand_block();
    let parent_root = block.parent_root();
    let peer_id = rig.new_connected_peer();

    // Trigger the request
    rig.trigger_unknown_parent_block(peer_id, block.into());
    for i in 1..=PARENT_FAIL_TOLERANCE {
        let id = rig.expect_block_parent_request(parent_root);
        // Blobs are only requested in the first iteration as this test only retries blocks
        if rig.after_deneb() && i == 1 {
            let _ = rig.expect_blob_parent_request(parent_root);
        }

        if i % 2 == 0 {
            // make sure every error is accounted for
            // The request fails. It should be tried again.
            rig.parent_lookup_failed_unavailable(id, peer_id);
        } else {
            // Send a bad block this time. It should be tried again.
            let bad_block = rig.rand_block();
            rig.parent_lookup_block_response(id, peer_id, Some(bad_block.into()));
            // Send the stream termination

            // Note, previously we would send the same lookup id with a stream terminator,
            // we'd ignore it because we'd intrepret it as an unrequested response, since
            // we already got one response for the block. I'm not sure what the intent is
            // for having this stream terminator line in this test at all. Receiving an invalid
            // block and a stream terminator with the same Id now results in two failed attempts,
            // I'm unsure if this is how it should behave?
            //
            rig.parent_lookup_block_response(id, peer_id, None);
            rig.expect_penalty(peer_id, "UnrequestedBlockRoot");
        }
    }

    rig.expect_no_active_lookups();
}

#[test]
fn test_parent_lookup_too_many_download_attempts_no_blacklist() {
    let mut rig = TestRig::test_setup();

    let (parent, block, parent_root, block_root) = rig.rand_block_and_parent();
    let peer_id = rig.new_connected_peer();

    // Trigger the request
    rig.trigger_unknown_parent_block(peer_id, block.into());
    for i in 1..=PARENT_FAIL_TOLERANCE {
        assert!(!rig.failed_chains_contains(&block_root));
        let id = rig.expect_block_parent_request(parent_root);
        // Blobs are only requested in the first iteration as this test only retries blocks
        if rig.after_deneb() && i == 1 {
            let _ = rig.expect_blob_parent_request(parent_root);
        }
        if i % 2 != 0 {
            // The request fails. It should be tried again.
            rig.parent_lookup_failed_unavailable(id, peer_id);
        } else {
            // Send a bad block this time. It should be tried again.
            let bad_block = rig.rand_block();
            rig.parent_lookup_block_response(id, peer_id, Some(bad_block.into()));
            rig.expect_penalty(peer_id, "UnrequestedBlockRoot");
        }
    }

    assert!(!rig.failed_chains_contains(&block_root));
    assert!(!rig.failed_chains_contains(&parent.canonical_root()));
    rig.expect_no_active_lookups();
}

#[test]
fn test_parent_lookup_too_many_processing_attempts_must_blacklist() {
    const PROCESSING_FAILURES: u8 = PARENT_FAIL_TOLERANCE / 2 + 1;
    let mut rig = TestRig::test_setup();
    let (parent, block, parent_root, block_root) = rig.rand_block_and_parent();
    let peer_id = rig.new_connected_peer();

    // Trigger the request
    rig.trigger_unknown_parent_block(peer_id, block.into());

    rig.log("Fail downloading the block");
    for i in 0..(PARENT_FAIL_TOLERANCE - PROCESSING_FAILURES) {
        let id = rig.expect_block_parent_request(parent_root);
        // Blobs are only requested in the first iteration as this test only retries blocks
        if rig.after_deneb() && i == 0 {
            let _ = rig.expect_blob_parent_request(parent_root);
        }
        // The request fails. It should be tried again.
        rig.parent_lookup_failed_unavailable(id, peer_id);
    }

    rig.log("Now fail processing a block in the parent request");
    for _ in 0..PROCESSING_FAILURES {
        let id = rig.expect_block_parent_request(parent_root);
        // Blobs are only requested in the previous first iteration as this test only retries blocks
        rig.assert_not_failed_chain(block_root);
        // send the right parent but fail processing
        rig.parent_lookup_block_response(id, peer_id, Some(parent.clone().into()));
        rig.parent_block_processed(block_root, BlockError::InvalidSignature.into());
        rig.parent_lookup_block_response(id, peer_id, None);
        rig.expect_penalty(peer_id, "lookup_block_processing_failure");
    }

    rig.assert_not_failed_chain(block_root);
    rig.expect_no_active_lookups();
}

#[test]
fn test_parent_lookup_too_deep() {
    let mut rig = TestRig::test_setup();
    let mut blocks = rig.rand_blockchain(PARENT_DEPTH_TOLERANCE);

    let peer_id = rig.new_connected_peer();
    let trigger_block = blocks.pop().unwrap();
    let chain_hash = trigger_block.canonical_root();
    rig.trigger_unknown_parent_block(peer_id, trigger_block);

    for block in blocks.into_iter().rev() {
        let id = rig.expect_parent_request_block_and_blobs(block.canonical_root());
        // the block
        rig.parent_lookup_block_response(id, peer_id, Some(block.clone()));
        // the stream termination
        rig.parent_lookup_block_response(id, peer_id, None);
        // the processing request
        rig.expect_block_process(ResponseType::Block);
        // the processing result
        rig.parent_block_processed(
            chain_hash,
            BlockError::ParentUnknown(RpcBlock::new_without_blobs(None, block)).into(),
        )
    }

    rig.expect_penalty(peer_id, "chain_too_long");
    assert!(rig.failed_chains_contains(&chain_hash));
}

#[test]
fn test_parent_lookup_disconnection_no_peers_left() {
    let mut rig = TestRig::test_setup();
    let peer_id = rig.new_connected_peer();
    let trigger_block = rig.rand_block();
    rig.trigger_unknown_parent_block(peer_id, trigger_block.into());

    rig.peer_disconnected(peer_id);
    rig.expect_no_active_lookups();
}

#[test]
fn test_parent_lookup_disconnection_peer_left() {
    let mut rig = TestRig::test_setup();
    let peer_ids = (0..2).map(|_| rig.new_connected_peer()).collect::<Vec<_>>();
    let trigger_block = rig.rand_block();
    // lookup should have two peers associated with the same block
    for peer_id in peer_ids.iter() {
        rig.trigger_unknown_parent_block(*peer_id, trigger_block.clone().into());
    }
    // Disconnect the first peer only, which is the one handling the request
    rig.peer_disconnected(*peer_ids.first().unwrap());
    rig.assert_parent_lookups_count(1);
}

#[test]
fn test_skip_creating_failed_parent_lookup() {
    let mut rig = TestRig::test_setup();
    let (_, block, parent_root, _) = rig.rand_block_and_parent();
    let peer_id = rig.new_connected_peer();
    rig.insert_failed_chain(parent_root);
    rig.trigger_unknown_parent_block(peer_id, block.into());
    // Expect single penalty for peer, despite dropping two lookups
    rig.expect_single_penalty(peer_id, "failed_chain");
    // Both current and parent lookup should be rejected
    rig.expect_no_active_lookups();
}

#[test]
fn test_skip_creating_failed_current_lookup() {
    let mut rig = TestRig::test_setup();
    let (_, block, parent_root, block_root) = rig.rand_block_and_parent();
    let peer_id = rig.new_connected_peer();
    rig.insert_failed_chain(block_root);
    rig.trigger_unknown_parent_block(peer_id, block.into());
    // Expect single penalty for peer
    rig.expect_single_penalty(peer_id, "failed_chain");
    // Only the current lookup should be rejected
    rig.expect_lookups(&[parent_root]);
}

#[test]
fn test_single_block_lookup_ignored_response() {
    let mut rig = TestRig::test_setup();

    let block = rig.rand_block();
    let peer_id = rig.new_connected_peer();

    // Trigger the request
    rig.trigger_unknown_block_from_attestation(block.canonical_root(), peer_id);
    let id = rig.expect_lookup_request_block_and_blobs(block.canonical_root());

    // The peer provides the correct block, should not be penalized. Now the block should be sent
    // for processing.
    rig.single_lookup_block_response(id, peer_id, Some(block.into()));
    rig.expect_empty_network();
    rig.expect_block_process(ResponseType::Block);

    // The request should still be active.
    assert_eq!(rig.active_single_lookups_count(), 1);

    // Send the stream termination. Peer should have not been penalized, and the request removed
    // after processing.
    rig.single_lookup_block_response(id, peer_id, None);
    // Send an Ignored response, the request should be dropped
    rig.single_block_component_processed(id.lookup_id, BlockProcessingResult::Ignored);
    rig.expect_empty_network();
    rig.expect_no_active_lookups();
}

#[test]
fn test_parent_lookup_ignored_response() {
    let mut rig = TestRig::test_setup();

    let (parent, block, parent_root, block_root) = rig.rand_block_and_parent();
    let peer_id = rig.new_connected_peer();

    // Trigger the request
    rig.trigger_unknown_parent_block(peer_id, block.clone().into());
    let id = rig.expect_parent_request_block_and_blobs(parent_root);
    // Note: single block lookup for current `block` does not trigger any request because it does
    // not have blobs, and the block is already cached

    // Peer sends the right block, it should be sent for processing. Peer should not be penalized.
    rig.parent_lookup_block_response(id, peer_id, Some(parent.into()));
    rig.expect_block_process(ResponseType::Block);
    rig.expect_empty_network();

    // Return an Ignored result. The request should be dropped
    rig.parent_block_processed(block_root, BlockProcessingResult::Ignored);
    rig.expect_empty_network();
    rig.expect_no_active_lookups();
}

/// This is a regression test.
#[test]
fn test_same_chain_race_condition() {
    let mut rig = TestRig::test_setup();

    // if we use one or two blocks it will match on the hash or the parent hash, so make a longer
    // chain.
    let depth = 4;
    let mut blocks = rig.rand_blockchain(depth);
    let peer_id = rig.new_connected_peer();
    let trigger_block = blocks.pop().unwrap();
    let chain_hash = trigger_block.canonical_root();
    rig.trigger_unknown_parent_block(peer_id, trigger_block.clone());

    for (i, block) in blocks.clone().into_iter().rev().enumerate() {
        let id = rig.expect_parent_request_block_and_blobs(block.canonical_root());
        // the block
        rig.parent_lookup_block_response(id, peer_id, Some(block.clone()));
        // the stream termination
        rig.parent_lookup_block_response(id, peer_id, None);
        // the processing request
        rig.expect_block_process(ResponseType::Block);
        // the processing result
        if i + 2 == depth {
            rig.log(&format!("Block {i} was removed and is already known"));
            rig.parent_block_processed(
                chain_hash,
                BlockError::BlockIsAlreadyKnown(block.canonical_root()).into(),
            )
        } else {
            rig.log(&format!("Block {i} ParentUnknown"));
            rig.parent_block_processed(
                chain_hash,
                BlockError::ParentUnknown(RpcBlock::new_without_blobs(None, block)).into(),
            )
        }
    }

    // Try to get this block again while the chain is being processed. We should not request it again.
    let peer_id = rig.new_connected_peer();
    rig.trigger_unknown_parent_block(peer_id, trigger_block.clone());
    rig.expect_empty_network();

    // Processing succeeds, now the rest of the chain should be sent for processing.
    for block in blocks.iter().skip(1).chain(&[trigger_block]) {
        rig.expect_parent_chain_process();
        rig.single_block_component_processed_imported(block.canonical_root());
    }
    rig.expect_no_active_lookups();
}

#[test]
fn sampling_happy_path() {
    let Some(mut r) = TestRig::test_setup_after_peerdas() else {
        return;
    };
    r.new_connected_peers_for_peerdas();
    let (block, data_columns) = r.rand_block_and_data_columns();
    let block_root = block.canonical_root();
    r.trigger_sample_block(block_root, block.slot());
    // Retrieve all outgoing sample requests for random column indexes
    let sampling_ids =
        r.expect_only_data_columns_by_root_requests(block_root, SAMPLING_REQUIRED_SUCCESSES);
    // Resolve all of them one by one
    r.complete_valid_sampling_column_requests(sampling_ids, data_columns);
    r.expect_clean_finished_sampling();
}

#[test]
fn sampling_with_retries() {
    let Some(mut r) = TestRig::test_setup_after_peerdas() else {
        return;
    };
    r.new_connected_peers_for_peerdas();
    let (block, data_columns) = r.rand_block_and_data_columns();
    let block_root = block.canonical_root();
    r.trigger_sample_block(block_root, block.slot());
    // Retrieve all outgoing sample requests for random column indexes, and return empty responses
    let sampling_ids =
        r.expect_only_data_columns_by_root_requests(block_root, SAMPLING_REQUIRED_SUCCESSES);
    r.return_empty_sampling_requests(sampling_ids);
    // Expect retries for all of them, and resolve them
    let sampling_ids =
        r.expect_only_data_columns_by_root_requests(block_root, SAMPLING_REQUIRED_SUCCESSES);
    r.complete_valid_sampling_column_requests(sampling_ids, data_columns);
    r.expect_clean_finished_sampling();
}

#[test]
fn custody_lookup_happy_path() {
    let Some(mut r) = TestRig::test_setup_after_peerdas() else {
        return;
    };
    r.new_connected_peers_for_peerdas();
<<<<<<< HEAD
=======
    let (block, data_columns) = r.rand_block_and_data_columns();
    let block_root = block.canonical_root();
    let peer_id = r.new_connected_peer();
    r.trigger_unknown_block_from_attestation(block_root, peer_id);
    // Should not request blobs
    let id = r.expect_block_lookup_request(block.canonical_root());
    r.complete_valid_block_request(id, block.into(), true);
    let custody_column_count = E::min_custody_requirement() * E::data_columns_per_subnet();
    let custody_ids = r.expect_only_data_columns_by_root_requests(block_root, custody_column_count);
    r.complete_valid_custody_request(custody_ids, data_columns, false);
    r.expect_no_active_lookups();
}

#[test]
fn custody_lookup_no_peers_available_initially() {
    let Some(mut r) = TestRig::test_setup_after_peerdas() else {
        return;
    };
    // Do not add peers initially
>>>>>>> bb2e27f1
    let (block, data_columns) = r.rand_block_and_data_columns();
    let block_root = block.canonical_root();
    let peer_id = r.new_connected_peer();
    r.trigger_unknown_block_from_attestation(block_root, peer_id);
    // Should not request blobs
    let id = r.expect_block_lookup_request(block.canonical_root());
    r.complete_valid_block_request(id, block.into(), true);
    let custody_column_count = E::min_custody_requirement() * E::data_columns_per_subnet();
    let custody_ids = r.expect_only_data_columns_by_root_requests(block_root, custody_column_count);
    r.complete_valid_custody_request(custody_ids, data_columns, false);
    r.expect_no_active_lookups();
}

#[test]
fn custody_lookup_reconstruction() {
    let Some(mut r) = TestRig::test_setup_after_peerdas_supernode() else {
        return;
    };
    r.new_connected_peers_for_peerdas();
    let (block, data_columns) = r.rand_block_and_data_columns();
    let block_root = block.canonical_root();
    let peer_id = r.new_connected_peer();
    r.trigger_unknown_block_from_attestation(block_root, peer_id);
    // Should not request blobs
    let id = r.expect_block_lookup_request(block.canonical_root());
    r.complete_valid_block_request(id, block.into(), true);
    let custody_column_count = E::data_column_subnet_count() * E::data_columns_per_subnet();
    let custody_ids = r.expect_only_data_columns_by_root_requests(block_root, custody_column_count);
    r.complete_valid_custody_request(custody_ids, data_columns, false);
    r.expect_no_active_lookups();
}

// TODO(das): Test retries of DataColumnByRoot:
// - Expect request for column_index
// - Respond with bad data
// - Respond with stream terminator
//   ^ The stream terminator should be ignored and not close the next retry

// TODO(das): Test error early a sampling request and it getting drop + then receiving responses
// from pending requests.

mod deneb_only {
    use super::*;
    use beacon_chain::{
        block_verification_types::RpcBlock, data_availability_checker::AvailabilityCheckError,
    };
    use ssz_types::VariableList;
    use std::collections::VecDeque;

    struct DenebTester {
        rig: TestRig,
        block: Arc<SignedBeaconBlock<E>>,
        blobs: Vec<Arc<BlobSidecar<E>>>,
        parent_block: VecDeque<Arc<SignedBeaconBlock<E>>>,
        parent_blobs: VecDeque<Vec<Arc<BlobSidecar<E>>>>,
        unknown_parent_block: Option<Arc<SignedBeaconBlock<E>>>,
        unknown_parent_blobs: Option<Vec<Arc<BlobSidecar<E>>>>,
        peer_id: PeerId,
        block_req_id: Option<SingleLookupReqId>,
        parent_block_req_id: Option<SingleLookupReqId>,
        blob_req_id: Option<SingleLookupReqId>,
        parent_blob_req_id: Option<SingleLookupReqId>,
        slot: Slot,
        block_root: Hash256,
    }

    enum RequestTrigger {
        AttestationUnknownBlock,
        GossipUnknownParentBlock { num_parents: usize },
        GossipUnknownParentBlob { num_parents: usize },
    }

    impl RequestTrigger {
        fn num_parents(&self) -> usize {
            match self {
                RequestTrigger::AttestationUnknownBlock => 0,
                RequestTrigger::GossipUnknownParentBlock { num_parents } => *num_parents,
                RequestTrigger::GossipUnknownParentBlob { num_parents } => *num_parents,
            }
        }
    }

    impl DenebTester {
        fn new(request_trigger: RequestTrigger) -> Option<Self> {
            let Some(mut rig) = TestRig::test_setup_after_deneb() else {
                return None;
            };
            let (block, blobs) = rig.rand_block_and_blobs(NumBlobs::Random);
            let mut block = Arc::new(block);
            let mut blobs = blobs.into_iter().map(Arc::new).collect::<Vec<_>>();
            let slot = block.slot();

            let num_parents = request_trigger.num_parents();
            let mut parent_block_chain = VecDeque::with_capacity(num_parents);
            let mut parent_blobs_chain = VecDeque::with_capacity(num_parents);
            for _ in 0..num_parents {
                // Set the current  block as the parent.
                let parent_root = block.canonical_root();
                let parent_block = block.clone();
                let parent_blobs = blobs.clone();
                parent_block_chain.push_front(parent_block);
                parent_blobs_chain.push_front(parent_blobs);

                // Create the next block.
                let (child_block, child_blobs) =
                    rig.block_with_parent_and_blobs(parent_root, NumBlobs::Random);
                let mut child_block = Arc::new(child_block);
                let mut child_blobs = child_blobs.into_iter().map(Arc::new).collect::<Vec<_>>();

                // Update the new block to the current block.
                std::mem::swap(&mut child_block, &mut block);
                std::mem::swap(&mut child_blobs, &mut blobs);
            }
            let block_root = block.canonical_root();

            let peer_id = rig.new_connected_peer();

            // Trigger the request
            let (block_req_id, blob_req_id, parent_block_req_id, parent_blob_req_id) =
                match request_trigger {
                    RequestTrigger::AttestationUnknownBlock => {
                        rig.send_sync_message(SyncMessage::UnknownBlockHashFromAttestation(
                            peer_id, block_root,
                        ));
                        let block_req_id = rig.expect_block_lookup_request(block_root);
                        let blob_req_id = rig.expect_blob_lookup_request(block_root);
                        (Some(block_req_id), Some(blob_req_id), None, None)
                    }
                    RequestTrigger::GossipUnknownParentBlock { .. } => {
                        rig.send_sync_message(SyncMessage::UnknownParentBlock(
                            peer_id,
                            RpcBlock::new_without_blobs(Some(block_root), block.clone()),
                            block_root,
                        ));

                        let parent_root = block.parent_root();
                        let blob_req_id = rig.expect_blob_lookup_request(block_root);
                        let parent_block_req_id = rig.expect_block_parent_request(parent_root);
                        let parent_blob_req_id = rig.expect_blob_parent_request(parent_root);
                        rig.expect_empty_network(); // expect no more requests
                        (
                            None,
                            Some(blob_req_id),
                            Some(parent_block_req_id),
                            Some(parent_blob_req_id),
                        )
                    }
                    RequestTrigger::GossipUnknownParentBlob { .. } => {
                        let single_blob = blobs.first().cloned().unwrap();
                        let parent_root = single_blob.block_parent_root();
                        rig.send_sync_message(SyncMessage::UnknownParentBlob(peer_id, single_blob));

                        let block_req_id = rig.expect_block_lookup_request(block_root);
                        let blobs_req_id = rig.expect_blob_lookup_request(block_root);
                        let parent_block_req_id = rig.expect_block_parent_request(parent_root);
                        let parent_blob_req_id = rig.expect_blob_parent_request(parent_root);
                        rig.expect_empty_network(); // expect no more requests
                        (
                            Some(block_req_id),
                            Some(blobs_req_id),
                            Some(parent_block_req_id),
                            Some(parent_blob_req_id),
                        )
                    }
                };

            Some(Self {
                rig,
                block,
                blobs,
                parent_block: parent_block_chain,
                parent_blobs: parent_blobs_chain,
                unknown_parent_block: None,
                unknown_parent_blobs: None,
                peer_id,
                block_req_id,
                parent_block_req_id,
                blob_req_id,
                parent_blob_req_id,
                slot,
                block_root,
            })
        }

        fn log(self, msg: &str) -> Self {
            self.rig.log(msg);
            self
        }

        fn parent_block_response(mut self) -> Self {
            self.rig.expect_empty_network();
            let block = self.parent_block.pop_front().unwrap().clone();
            let _ = self.unknown_parent_block.insert(block.clone());
            self.rig.parent_lookup_block_response(
                self.parent_block_req_id.expect("parent request id"),
                self.peer_id,
                Some(block),
            );

            self.rig.assert_parent_lookups_count(1);
            self
        }

        fn parent_blob_response(mut self) -> Self {
            let blobs = self.parent_blobs.pop_front().unwrap();
            let _ = self.unknown_parent_blobs.insert(blobs.clone());
            for blob in &blobs {
                self.rig.parent_lookup_blob_response(
                    self.parent_blob_req_id.expect("parent blob request id"),
                    self.peer_id,
                    Some(blob.clone()),
                );
                assert_eq!(self.rig.active_parent_lookups_count(), 1);
            }
            self.rig.parent_lookup_blob_response(
                self.parent_blob_req_id.expect("blob request id"),
                self.peer_id,
                None,
            );

            self
        }

        fn block_response_triggering_process(self) -> Self {
            let mut me = self.block_response();
            me.rig.expect_block_process(ResponseType::Block);

            // The request should still be active.
            assert_eq!(me.rig.active_single_lookups_count(), 1);
            me
        }

        fn block_response(mut self) -> Self {
            // The peer provides the correct block, should not be penalized. Now the block should be sent
            // for processing.
            self.rig.single_lookup_block_response(
                self.block_req_id.expect("block request id"),
                self.peer_id,
                Some(self.block.clone()),
            );
            self.rig.expect_empty_network();

            // The request should still be active.
            self.rig
                .assert_lookup_is_active(self.block.canonical_root());
            self
        }

        fn blobs_response(mut self) -> Self {
            self.rig
                .log(&format!("blobs response {}", self.blobs.len()));
            for blob in &self.blobs {
                self.rig.single_lookup_blob_response(
                    self.blob_req_id.expect("blob request id"),
                    self.peer_id,
                    Some(blob.clone()),
                );
                self.rig
                    .assert_lookup_is_active(self.block.canonical_root());
            }
            self.rig.single_lookup_blob_response(
                self.blob_req_id.expect("blob request id"),
                self.peer_id,
                None,
            );
            self
        }

        fn blobs_response_was_valid(mut self) -> Self {
            self.rig.expect_empty_network();
            if !self.blobs.is_empty() {
                self.rig.expect_block_process(ResponseType::Blob);
            }
            self
        }

        fn expect_empty_beacon_processor(mut self) -> Self {
            self.rig.expect_empty_beacon_processor();
            self
        }

        fn empty_block_response(mut self) -> Self {
            self.rig.single_lookup_block_response(
                self.block_req_id.expect("block request id"),
                self.peer_id,
                None,
            );
            self
        }

        fn empty_blobs_response(mut self) -> Self {
            self.rig.single_lookup_blob_response(
                self.blob_req_id.expect("blob request id"),
                self.peer_id,
                None,
            );
            self
        }

        fn empty_parent_block_response(mut self) -> Self {
            self.rig.parent_lookup_block_response(
                self.parent_block_req_id.expect("block request id"),
                self.peer_id,
                None,
            );
            self
        }

        fn empty_parent_blobs_response(mut self) -> Self {
            self.rig.parent_lookup_blob_response(
                self.parent_blob_req_id.expect("blob request id"),
                self.peer_id,
                None,
            );
            self
        }

        fn block_missing_components(mut self) -> Self {
            self.rig.single_block_component_processed(
                self.block_req_id.expect("block request id").lookup_id,
                BlockProcessingResult::Ok(AvailabilityProcessingStatus::MissingComponents(
                    self.block.slot(),
                    self.block_root,
                )),
            );
            self.rig.expect_empty_network();
            self.rig.assert_single_lookups_count(1);
            self
        }

        fn blob_imported(mut self) -> Self {
            self.rig.single_blob_component_processed(
                self.blob_req_id.expect("blob request id").lookup_id,
                BlockProcessingResult::Ok(AvailabilityProcessingStatus::Imported(self.block_root)),
            );
            self.rig.expect_empty_network();
            self.rig.assert_single_lookups_count(0);
            self
        }

        fn block_imported(mut self) -> Self {
            // Missing blobs should be the request is not removed, the outstanding blobs request should
            // mean we do not send a new request.
            self.rig.single_block_component_processed(
                self.block_req_id
                    .or(self.blob_req_id)
                    .expect("block request id")
                    .lookup_id,
                BlockProcessingResult::Ok(AvailabilityProcessingStatus::Imported(self.block_root)),
            );
            self.rig.expect_empty_network();
            self.rig.assert_single_lookups_count(0);
            self
        }

        fn parent_block_imported(mut self) -> Self {
            self.rig.log("parent_block_imported");
            self.rig.parent_block_processed(
                self.block_root,
                BlockProcessingResult::Ok(AvailabilityProcessingStatus::Imported(self.block_root)),
            );
            self.rig.expect_empty_network();
            self.rig.assert_parent_lookups_count(0);
            self
        }

        fn parent_blob_imported(mut self) -> Self {
            self.rig.log("parent_blob_imported");
            self.rig.parent_blob_processed(
                self.block_root,
                BlockProcessingResult::Ok(AvailabilityProcessingStatus::Imported(self.block_root)),
            );
            self.rig.expect_empty_network();
            self.rig.assert_parent_lookups_count(0);
            self
        }

        fn parent_block_unknown_parent(mut self) -> Self {
            self.rig.log("parent_block_unknown_parent");
            let block = self.unknown_parent_block.take().unwrap();
            // Now this block is the one we expect requests from
            self.block = block.clone();
            let block = RpcBlock::new(
                Some(block.canonical_root()),
                block,
                self.unknown_parent_blobs.take().map(VariableList::from),
            )
            .unwrap();
            self.rig.parent_block_processed(
                self.block_root,
                BlockProcessingResult::Err(BlockError::ParentUnknown(block)),
            );
            assert_eq!(self.rig.active_parent_lookups_count(), 1);
            self
        }

        fn parent_block_missing_components(mut self) -> Self {
            let block = self.unknown_parent_block.clone().unwrap();
            self.rig.parent_block_processed(
                self.block_root,
                BlockProcessingResult::Ok(AvailabilityProcessingStatus::MissingComponents(
                    block.slot(),
                    block.canonical_root(),
                )),
            );
            self.rig.parent_blob_processed(
                self.block_root,
                BlockProcessingResult::Ok(AvailabilityProcessingStatus::MissingComponents(
                    block.slot(),
                    block.canonical_root(),
                )),
            );
            assert_eq!(self.rig.active_parent_lookups_count(), 1);
            self
        }

        fn invalid_parent_processed(mut self) -> Self {
            self.rig.parent_block_processed(
                self.block_root,
                BlockProcessingResult::Err(BlockError::ProposalSignatureInvalid),
            );
            assert_eq!(self.rig.active_parent_lookups_count(), 1);
            self
        }

        fn invalid_block_processed(mut self) -> Self {
            self.rig.single_block_component_processed(
                self.block_req_id.expect("block request id").lookup_id,
                BlockProcessingResult::Err(BlockError::ProposalSignatureInvalid),
            );
            self.rig.assert_single_lookups_count(1);
            self
        }

        fn invalid_blob_processed(mut self) -> Self {
            self.rig.log("invalid_blob_processed");
            self.rig.single_blob_component_processed(
                self.blob_req_id.expect("blob request id").lookup_id,
                BlockProcessingResult::Err(BlockError::AvailabilityCheck(
                    AvailabilityCheckError::KzgVerificationFailed,
                )),
            );
            self.rig.assert_single_lookups_count(1);
            self
        }

        fn missing_components_from_block_request(mut self) -> Self {
            self.rig.single_block_component_processed(
                self.block_req_id.expect("block request id").lookup_id,
                BlockProcessingResult::Ok(AvailabilityProcessingStatus::MissingComponents(
                    self.slot,
                    self.block_root,
                )),
            );
            self.rig.assert_single_lookups_count(1);
            self
        }

        fn missing_components_from_blob_request(mut self) -> Self {
            self.rig.single_blob_component_processed(
                self.blob_req_id.expect("blob request id").lookup_id,
                BlockProcessingResult::Ok(AvailabilityProcessingStatus::MissingComponents(
                    self.slot,
                    self.block_root,
                )),
            );
            self.rig.assert_single_lookups_count(1);
            self
        }

        fn expect_penalty(mut self, expect_penalty_msg: &'static str) -> Self {
            self.rig.expect_penalty(self.peer_id, expect_penalty_msg);
            self
        }
        fn expect_no_penalty(mut self) -> Self {
            self.rig.expect_empty_network();
            self
        }
        fn expect_no_penalty_and_no_requests(mut self) -> Self {
            self.rig.expect_empty_network();
            self
        }
        fn expect_block_request(mut self) -> Self {
            let id = self
                .rig
                .expect_block_lookup_request(self.block.canonical_root());
            self.block_req_id = Some(id);
            self
        }
        fn expect_blobs_request(mut self) -> Self {
            let id = self
                .rig
                .expect_blob_lookup_request(self.block.canonical_root());
            self.blob_req_id = Some(id);
            self
        }
        fn expect_parent_block_request(mut self) -> Self {
            let id = self
                .rig
                .expect_block_parent_request(self.block.parent_root());
            self.parent_block_req_id = Some(id);
            self
        }
        fn expect_parent_blobs_request(mut self) -> Self {
            let id = self
                .rig
                .expect_blob_parent_request(self.block.parent_root());
            self.parent_blob_req_id = Some(id);
            self
        }
        fn expect_no_blobs_request(mut self) -> Self {
            self.rig.expect_empty_network();
            self
        }
        fn expect_no_block_request(mut self) -> Self {
            self.rig.expect_empty_network();
            self
        }
        fn invalidate_blobs_too_few(mut self) -> Self {
            self.blobs.pop().expect("blobs");
            self
        }
        fn invalidate_blobs_too_many(mut self) -> Self {
            let first_blob = self.blobs.first().expect("blob").clone();
            self.blobs.push(first_blob);
            self
        }
        fn expect_parent_chain_process(mut self) -> Self {
            self.rig.expect_parent_chain_process();
            self
        }
        fn expect_block_process(mut self) -> Self {
            self.rig.expect_block_process(ResponseType::Block);
            self
        }
        fn expect_no_active_lookups(self) -> Self {
            self.rig.expect_no_active_lookups();
            self
        }
        fn search_parent_dup(mut self) -> Self {
            self.rig
                .trigger_unknown_parent_block(self.peer_id, self.block.clone());
            self
        }
    }

    #[test]
    fn single_block_and_blob_lookup_block_returned_first_attestation() {
        let Some(tester) = DenebTester::new(RequestTrigger::AttestationUnknownBlock) else {
            return;
        };

        tester
            .block_response_triggering_process()
            .blobs_response()
            .block_missing_components() // blobs not yet imported
            .blobs_response_was_valid()
            .blob_imported(); // now blobs resolve as imported
    }

    #[test]
    fn single_block_and_blob_lookup_blobs_returned_first_attestation() {
        let Some(tester) = DenebTester::new(RequestTrigger::AttestationUnknownBlock) else {
            return;
        };

        tester
            .blobs_response() // hold blobs for processing
            .block_response_triggering_process()
            .block_missing_components() // blobs not yet imported
            .blobs_response_was_valid()
            .blob_imported(); // now blobs resolve as imported
    }

    #[test]
    fn single_block_and_blob_lookup_empty_response_attestation() {
        let Some(tester) = DenebTester::new(RequestTrigger::AttestationUnknownBlock) else {
            return;
        };

        tester
            .empty_block_response()
            .expect_penalty("NoResponseReturned")
            .expect_block_request()
            .expect_no_blobs_request()
            .empty_blobs_response()
            .expect_empty_beacon_processor()
            .expect_no_penalty()
            .expect_no_block_request()
            .expect_no_blobs_request()
            .block_response_triggering_process()
            .missing_components_from_block_request();
    }

    #[test]
    fn single_block_response_then_empty_blob_response_attestation() {
        let Some(tester) = DenebTester::new(RequestTrigger::AttestationUnknownBlock) else {
            return;
        };

        tester
            .block_response_triggering_process()
            .missing_components_from_block_request()
            .empty_blobs_response()
            .missing_components_from_blob_request()
            .expect_penalty("sent_incomplete_blobs")
            .expect_blobs_request()
            .expect_no_block_request();
    }

    #[test]
    fn single_blob_response_then_empty_block_response_attestation() {
        let Some(tester) = DenebTester::new(RequestTrigger::AttestationUnknownBlock) else {
            return;
        };

        tester
            .blobs_response()
            .expect_no_penalty_and_no_requests()
            // blobs not sent for processing until the block is processed
            .empty_block_response()
            .expect_penalty("NoResponseReturned")
            .expect_block_request()
            .expect_no_blobs_request();
    }

    #[test]
    fn single_invalid_block_response_then_blob_response_attestation() {
        let Some(tester) = DenebTester::new(RequestTrigger::AttestationUnknownBlock) else {
            return;
        };

        tester
            .block_response_triggering_process()
            .invalid_block_processed()
            .expect_penalty("lookup_block_processing_failure")
            .expect_block_request()
            .expect_no_blobs_request()
            .blobs_response()
            // blobs not sent for processing until the block is processed
            .expect_no_penalty_and_no_requests();
    }

    #[test]
    fn single_block_response_then_invalid_blob_response_attestation() {
        let Some(tester) = DenebTester::new(RequestTrigger::AttestationUnknownBlock) else {
            return;
        };

        tester
            .block_response_triggering_process()
            .missing_components_from_block_request()
            .blobs_response()
            .invalid_blob_processed()
            .expect_penalty("lookup_blobs_processing_failure")
            .expect_blobs_request()
            .expect_no_block_request();
    }

    #[test]
    fn single_block_response_then_too_few_blobs_response_attestation() {
        let Some(tester) = DenebTester::new(RequestTrigger::AttestationUnknownBlock) else {
            return;
        };

        tester
            .block_response_triggering_process()
            .missing_components_from_block_request()
            .invalidate_blobs_too_few()
            .blobs_response()
            .missing_components_from_blob_request()
            .expect_penalty("sent_incomplete_blobs")
            .expect_blobs_request()
            .expect_no_block_request();
    }

    #[test]
    fn single_block_response_then_too_many_blobs_response_attestation() {
        let Some(tester) = DenebTester::new(RequestTrigger::AttestationUnknownBlock) else {
            return;
        };

        tester
            .block_response_triggering_process()
            .invalidate_blobs_too_many()
            .blobs_response()
            .expect_penalty("DuplicateData")
            .expect_blobs_request()
            .expect_no_block_request();
    }

    #[test]
    fn too_few_blobs_response_then_block_response_attestation() {
        let Some(tester) = DenebTester::new(RequestTrigger::AttestationUnknownBlock) else {
            return;
        };

        tester
            .invalidate_blobs_too_few()
            .blobs_response() // blobs are not sent until the block is processed
            .expect_no_penalty_and_no_requests()
            .block_response_triggering_process();
    }

    #[test]
    fn too_many_blobs_response_then_block_response_attestation() {
        let Some(tester) = DenebTester::new(RequestTrigger::AttestationUnknownBlock) else {
            return;
        };

        tester
            .invalidate_blobs_too_many()
            .blobs_response()
            .expect_penalty("DuplicateData")
            .expect_blobs_request()
            .expect_no_block_request()
            .block_response_triggering_process();
    }

    #[test]
    fn parent_block_unknown_parent() {
        let Some(tester) =
            DenebTester::new(RequestTrigger::GossipUnknownParentBlock { num_parents: 1 })
        else {
            return;
        };

        tester
            .blobs_response()
            .expect_empty_beacon_processor()
            .parent_block_response()
            .parent_blob_response()
            .expect_block_process()
            .parent_block_unknown_parent()
            .expect_parent_block_request()
            .expect_parent_blobs_request()
            .expect_empty_beacon_processor();
    }

    #[test]
    fn parent_block_invalid_parent() {
        let Some(tester) =
            DenebTester::new(RequestTrigger::GossipUnknownParentBlock { num_parents: 1 })
        else {
            return;
        };

        tester
            .blobs_response()
            .expect_empty_beacon_processor()
            .parent_block_response()
            .parent_blob_response()
            .expect_block_process()
            .invalid_parent_processed()
            .expect_penalty("lookup_block_processing_failure")
            .expect_parent_block_request()
            .expect_empty_beacon_processor();
    }

    #[test]
    fn parent_block_and_blob_lookup_parent_returned_first() {
        let Some(tester) =
            DenebTester::new(RequestTrigger::GossipUnknownParentBlock { num_parents: 1 })
        else {
            return;
        };

        tester
            .parent_block_response()
            .parent_blob_response()
            .expect_block_process()
            .parent_block_imported()
            .blobs_response()
            .expect_parent_chain_process();
    }

    #[test]
    fn parent_block_and_blob_lookup_child_returned_first() {
        let Some(tester) =
            DenebTester::new(RequestTrigger::GossipUnknownParentBlock { num_parents: 1 })
        else {
            return;
        };

        tester
            .blobs_response()
            .expect_no_penalty_and_no_requests()
            .parent_block_response()
            .parent_blob_response()
            .expect_block_process()
            .parent_block_imported()
            .expect_parent_chain_process();
    }

    #[test]
    fn empty_parent_block_then_parent_blob() {
        let Some(tester) =
            DenebTester::new(RequestTrigger::GossipUnknownParentBlock { num_parents: 1 })
        else {
            return;
        };

        tester
            .empty_parent_block_response()
            .expect_penalty("NoResponseReturned")
            .expect_parent_block_request()
            .expect_no_blobs_request()
            .parent_blob_response()
            .expect_empty_beacon_processor()
            .parent_block_response()
            .expect_block_process()
            .parent_block_imported()
            .blobs_response()
            .expect_parent_chain_process();
    }

    #[test]
    fn empty_parent_blobs_then_parent_block() {
        let Some(tester) =
            DenebTester::new(RequestTrigger::GossipUnknownParentBlock { num_parents: 1 })
        else {
            return;
        };

        tester
            .blobs_response()
            .log(" Return empty blobs for parent, block errors with missing components, downscore")
            .empty_parent_blobs_response()
            .expect_no_penalty_and_no_requests()
            .parent_block_response()
            .parent_block_missing_components()
            .expect_penalty("sent_incomplete_blobs")
            .log("Re-request parent blobs, succeed and import parent")
            .expect_parent_blobs_request()
            .parent_blob_response()
            .expect_block_process()
            .parent_blob_imported()
            .log("resolve original block trigger blobs request and import")
            .block_imported()
            .expect_no_active_lookups();
    }

    #[test]
    fn parent_blob_unknown_parent() {
        let Some(tester) =
            DenebTester::new(RequestTrigger::GossipUnknownParentBlob { num_parents: 1 })
        else {
            return;
        };

        tester
            .block_response()
            .expect_empty_beacon_processor()
            .parent_block_response()
            .parent_blob_response()
            .expect_block_process()
            .parent_block_unknown_parent()
            .expect_parent_block_request()
            .expect_parent_blobs_request()
            .expect_empty_beacon_processor();
    }

    #[test]
    fn parent_blob_invalid_parent() {
        let Some(tester) =
            DenebTester::new(RequestTrigger::GossipUnknownParentBlob { num_parents: 1 })
        else {
            return;
        };

        tester
            .block_response()
            .expect_empty_beacon_processor()
            .parent_block_response()
            .parent_blob_response()
            .expect_block_process()
            .invalid_parent_processed()
            .expect_penalty("lookup_block_processing_failure")
            .expect_parent_block_request()
            // blobs are not sent until block is processed
            .expect_empty_beacon_processor();
    }

    #[test]
    fn parent_block_and_blob_lookup_parent_returned_first_blob_trigger() {
        let Some(tester) =
            DenebTester::new(RequestTrigger::GossipUnknownParentBlob { num_parents: 1 })
        else {
            return;
        };

        tester
            .parent_block_response()
            .parent_blob_response()
            .expect_block_process()
            .parent_block_imported()
            .block_response()
            .blobs_response()
            .expect_parent_chain_process()
            .block_imported()
            .expect_no_active_lookups();
    }

    #[test]
    fn parent_block_and_blob_lookup_child_returned_first_blob_trigger() {
        let Some(tester) =
            DenebTester::new(RequestTrigger::GossipUnknownParentBlob { num_parents: 1 })
        else {
            return;
        };

        tester
            .block_response()
            .expect_no_penalty_and_no_requests()
            .parent_block_response()
            .parent_blob_response()
            .expect_block_process()
            .parent_block_imported()
            .blobs_response()
            .expect_parent_chain_process()
            .block_imported()
            .expect_no_active_lookups();
    }

    #[test]
    fn empty_parent_block_then_parent_blob_blob_trigger() {
        let Some(tester) =
            DenebTester::new(RequestTrigger::GossipUnknownParentBlob { num_parents: 1 })
        else {
            return;
        };

        tester
            .empty_parent_block_response()
            .expect_penalty("NoResponseReturned")
            .expect_parent_block_request()
            .expect_no_blobs_request()
            .parent_blob_response()
            .expect_empty_beacon_processor()
            .parent_block_response()
            .expect_block_process()
            .parent_block_imported()
            .blobs_response()
            .block_response()
            .block_imported()
            .expect_no_active_lookups();
    }

    #[test]
    fn empty_parent_blobs_then_parent_block_blob_trigger() {
        let Some(tester) =
            DenebTester::new(RequestTrigger::GossipUnknownParentBlob { num_parents: 1 })
        else {
            return;
        };

        tester
            .block_response()
            .log(" Return empty blobs for parent, block errors with missing components, downscore")
            .empty_parent_blobs_response()
            .expect_no_penalty_and_no_requests()
            .parent_block_response()
            .parent_block_missing_components()
            .expect_penalty("sent_incomplete_blobs")
            .log("Re-request parent blobs, succeed and import parent")
            .expect_parent_blobs_request()
            .parent_blob_response()
            .expect_block_process()
            .parent_blob_imported()
            .log("resolve original block trigger blobs request and import")
            .blobs_response()
            .block_imported()
            .expect_no_active_lookups();
    }

    #[test]
    fn parent_blob_unknown_parent_chain() {
        let Some(tester) =
            DenebTester::new(RequestTrigger::GossipUnknownParentBlob { num_parents: 2 })
        else {
            return;
        };

        tester
            .block_response()
            .expect_empty_beacon_processor()
            .parent_block_response()
            .parent_blob_response()
            .expect_no_penalty()
            .expect_block_process()
            .parent_block_unknown_parent()
            .expect_parent_block_request()
            .expect_parent_blobs_request()
            .expect_empty_beacon_processor()
            .parent_block_response()
            .parent_blob_response()
            .expect_no_penalty()
            .expect_block_process();
    }

    #[test]
    fn unknown_parent_block_dup() {
        let Some(tester) =
            DenebTester::new(RequestTrigger::GossipUnknownParentBlock { num_parents: 1 })
        else {
            return;
        };

        tester
            .search_parent_dup()
            .expect_no_blobs_request()
            .expect_no_block_request();
    }

    #[test]
    fn unknown_parent_blob_dup() {
        let Some(tester) =
            DenebTester::new(RequestTrigger::GossipUnknownParentBlob { num_parents: 1 })
        else {
            return;
        };

        tester
            .search_parent_dup()
            .expect_no_blobs_request()
            .expect_no_block_request();
    }

    #[test]
    fn no_peer_penalty_when_rpc_response_already_known_from_gossip() {
        let Some(mut r) = TestRig::test_setup_after_deneb() else {
            return;
        };
        let (block, blobs) = r.rand_block_and_blobs(NumBlobs::Number(2));
        let block_root = block.canonical_root();
        let blob_0 = blobs[0].clone();
        let blob_1 = blobs[1].clone();
        let peer_a = r.new_connected_peer();
        let peer_b = r.new_connected_peer();
        // Send unknown parent block lookup
        r.trigger_unknown_parent_block(peer_a, block.into());
        // Expect network request for blobs
        let id = r.expect_blob_lookup_request(block_root);
        // Peer responses with blob 0
        r.single_lookup_blob_response(id, peer_a, Some(blob_0.into()));
        // Blob 1 is received via gossip unknown parent blob from a different peer
        r.trigger_unknown_parent_blob(peer_b, blob_1.clone());
        // Original peer sends blob 1 via RPC
        r.single_lookup_blob_response(id, peer_a, Some(blob_1.into()));
        // Assert no downscore event for original peer
        r.expect_no_penalty_for(peer_a);
    }
}<|MERGE_RESOLUTION|>--- conflicted
+++ resolved
@@ -377,7 +377,6 @@
             .peers
             .write()
             .__add_connected_peer_testing_only(&peer_id, false);
-<<<<<<< HEAD
         peer_id
     }
 
@@ -390,20 +389,6 @@
         peer_id
     }
 
-=======
-        peer_id
-    }
-
-    fn new_connected_supernode_peer(&mut self) -> PeerId {
-        let peer_id = PeerId::random();
-        self.network_globals
-            .peers
-            .write()
-            .__add_connected_peer_testing_only(&peer_id, true);
-        peer_id
-    }
-
->>>>>>> bb2e27f1
     fn new_connected_peers_for_peerdas(&mut self) {
         // Enough sampling peers with few columns
         for _ in 0..100 {
@@ -1671,8 +1656,6 @@
         return;
     };
     r.new_connected_peers_for_peerdas();
-<<<<<<< HEAD
-=======
     let (block, data_columns) = r.rand_block_and_data_columns();
     let block_root = block.canonical_root();
     let peer_id = r.new_connected_peer();
@@ -1692,7 +1675,6 @@
         return;
     };
     // Do not add peers initially
->>>>>>> bb2e27f1
     let (block, data_columns) = r.rand_block_and_data_columns();
     let block_root = block.canonical_root();
     let peer_id = r.new_connected_peer();
