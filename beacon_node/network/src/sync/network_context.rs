//! Provides network functionality for the Syncing thread. This fundamentally wraps a network
//! channel and stores a global RPC ID to perform requests.

use super::block_sidecar_coupling::BlocksAndBlobsRequestInfo;
use super::manager::{Id, RequestId as SyncRequestId};
<<<<<<< HEAD
use super::range_sync::{BatchId, ByRangeRequestType, ChainId};
use crate::beacon_processor::WorkEvent;
=======
use super::range_sync::{BatchId, ChainId};
use crate::beacon_processor::BeaconProcessorSend;
>>>>>>> 246d52d2
use crate::service::{NetworkMessage, RequestId};
use crate::status::ToStatusMessage;
use crate::sync::block_lookups::{BlobRequestId, BlockRequestId};
use beacon_chain::blob_verification::BlockWrapper;
use beacon_chain::{BeaconChain, BeaconChainTypes, EngineState};
use fnv::FnvHashMap;
use lighthouse_network::rpc::methods::{BlobsByRangeRequest, BlobsByRootRequest};
use lighthouse_network::rpc::{BlocksByRangeRequest, BlocksByRootRequest, GoodbyeReason};
use lighthouse_network::{Client, NetworkGlobals, PeerAction, PeerId, ReportSource, Request};
use slog::{debug, trace, warn};
use std::collections::hash_map::Entry;
use std::sync::Arc;
use tokio::sync::mpsc;
use types::{BlobSidecar, EthSpec, SignedBeaconBlock};

pub struct BlocksAndBlobsByRangeResponse<T: EthSpec> {
    pub batch_id: BatchId,
    pub responses: Result<Vec<BlockWrapper<T>>, &'static str>,
}

pub struct BlocksAndBlobsByRangeRequest<T: EthSpec> {
    pub chain_id: ChainId,
    pub batch_id: BatchId,
    pub block_blob_info: BlocksAndBlobsRequestInfo<T>,
}

/// Wraps a Network channel to employ various RPC related network functionality for the Sync manager. This includes management of a global RPC request Id.
pub struct SyncNetworkContext<T: BeaconChainTypes> {
    /// The network channel to relay messages to the Network service.
    network_send: mpsc::UnboundedSender<NetworkMessage<T::EthSpec>>,

    /// Access to the network global vars.
    network_globals: Arc<NetworkGlobals<T::EthSpec>>,

    /// A sequential ID for all RPC requests.
    request_id: Id,

    /// BlocksByRange requests made by the range syncing algorithm.
    range_requests: FnvHashMap<Id, (ChainId, BatchId)>,

    /// BlocksByRange requests made by backfill syncing.
    backfill_requests: FnvHashMap<Id, BatchId>,

    /// BlocksByRange requests paired with BlobsByRange requests made by the range.
    range_blocks_and_blobs_requests: FnvHashMap<Id, BlocksAndBlobsByRangeRequest<T::EthSpec>>,

    /// BlocksByRange requests paired with BlobsByRange requests made by the backfill sync.
    backfill_blocks_and_blobs_requests:
        FnvHashMap<Id, (BatchId, BlocksAndBlobsRequestInfo<T::EthSpec>)>,

    /// Whether the ee is online. If it's not, we don't allow access to the
    /// `beacon_processor_send`.
    execution_engine_state: EngineState,

    /// Channel to send work to the beacon processor.
    beacon_processor_send: BeaconProcessorSend<T>,

    pub chain: Arc<BeaconChain<T>>,

    /// Logger for the `SyncNetworkContext`.
    log: slog::Logger,
}

/// Small enumeration to make dealing with block and blob requests easier.
pub enum BlockOrBlob<T: EthSpec> {
    Block(Option<Arc<SignedBeaconBlock<T>>>),
    Blob(Option<Arc<BlobSidecar<T>>>),
}

impl<T: EthSpec> From<Option<Arc<SignedBeaconBlock<T>>>> for BlockOrBlob<T> {
    fn from(block: Option<Arc<SignedBeaconBlock<T>>>) -> Self {
        BlockOrBlob::Block(block)
    }
}

impl<T: EthSpec> From<Option<Arc<BlobSidecar<T>>>> for BlockOrBlob<T> {
    fn from(blob: Option<Arc<BlobSidecar<T>>>) -> Self {
        BlockOrBlob::Blob(blob)
    }
}

impl<T: BeaconChainTypes> SyncNetworkContext<T> {
    pub fn new(
        network_send: mpsc::UnboundedSender<NetworkMessage<T::EthSpec>>,
        network_globals: Arc<NetworkGlobals<T::EthSpec>>,
<<<<<<< HEAD
        beacon_processor_send: mpsc::Sender<WorkEvent<T>>,
        chain: Arc<BeaconChain<T>>,
=======
        beacon_processor_send: BeaconProcessorSend<T>,
>>>>>>> 246d52d2
        log: slog::Logger,
    ) -> Self {
        SyncNetworkContext {
            network_send,
            network_globals,
            request_id: 1,
            range_requests: Default::default(),
            backfill_requests: Default::default(),
            range_blocks_and_blobs_requests: Default::default(),
            backfill_blocks_and_blobs_requests: Default::default(),
            execution_engine_state: EngineState::Online, // always assume `Online` at the start
            beacon_processor_send,
            chain,
            log,
        }
    }

    /// Returns the Client type of the peer if known
    pub fn client_type(&self, peer_id: &PeerId) -> Client {
        self.network_globals
            .peers
            .read()
            .peer_info(peer_id)
            .map(|info| info.client().clone())
            .unwrap_or_default()
    }

    pub fn status_peers<C: ToStatusMessage>(
        &mut self,
        chain: &C,
        peers: impl Iterator<Item = PeerId>,
    ) {
        let status_message = chain.status_message();
        for peer_id in peers {
            debug!(
                self.log,
                "Sending Status Request";
                "peer" => %peer_id,
                "fork_digest" => ?status_message.fork_digest,
                "finalized_root" => ?status_message.finalized_root,
                "finalized_epoch" => ?status_message.finalized_epoch,
                "head_root" => %status_message.head_root,
                "head_slot" => %status_message.head_slot,
            );

            let request = Request::Status(status_message.clone());
            let request_id = RequestId::Router;
            let _ = self.send_network_msg(NetworkMessage::SendRequest {
                peer_id,
                request,
                request_id,
            });
        }
    }

    /// A blocks by range request for the range sync algorithm.
    pub fn blocks_by_range_request(
        &mut self,
        peer_id: PeerId,
        batch_type: ByRangeRequestType,
        request: BlocksByRangeRequest,
        chain_id: ChainId,
        batch_id: BatchId,
    ) -> Result<Id, &'static str> {
        match batch_type {
            ByRangeRequestType::Blocks => {
                trace!(
                    self.log,
                    "Sending BlocksByRange request";
                    "method" => "BlocksByRange",
                    "count" => request.count(),
                    "peer" => %peer_id,
                );
                let request = Request::BlocksByRange(request);
                let id = self.next_id();
                let request_id = RequestId::Sync(SyncRequestId::RangeBlocks { id });
                self.send_network_msg(NetworkMessage::SendRequest {
                    peer_id,
                    request,
                    request_id,
                })?;
                self.range_requests.insert(id, (chain_id, batch_id));
                Ok(id)
            }
            ByRangeRequestType::BlocksAndBlobs => {
                debug!(
                    self.log,
                    "Sending BlocksByRange and BlobsByRange requests";
                    "method" => "Mixed by range request",
                    "count" => request.count(),
                    "peer" => %peer_id,
                );

                // create the shared request id. This is fine since the rpc handles substream ids.
                let id = self.next_id();
                let request_id = RequestId::Sync(SyncRequestId::RangeBlockAndBlobs { id });

                // Create the blob request based on the blob request.
                let blobs_request = Request::BlobsByRange(BlobsByRangeRequest {
                    start_slot: *request.start_slot(),
                    count: *request.count(),
                });
                let blocks_request = Request::BlocksByRange(request);

                // Send both requests. Make sure both can be sent.
                self.send_network_msg(NetworkMessage::SendRequest {
                    peer_id,
                    request: blocks_request,
                    request_id,
                })?;
                self.send_network_msg(NetworkMessage::SendRequest {
                    peer_id,
                    request: blobs_request,
                    request_id,
                })?;
                let block_blob_info = BlocksAndBlobsRequestInfo::default();
                self.range_blocks_and_blobs_requests.insert(
                    id,
                    BlocksAndBlobsByRangeRequest {
                        chain_id,
                        batch_id,
                        block_blob_info,
                    },
                );
                Ok(id)
            }
        }
    }

    /// A blocks by range request sent by the backfill sync algorithm
    pub fn backfill_blocks_by_range_request(
        &mut self,
        peer_id: PeerId,
        batch_type: ByRangeRequestType,
        request: BlocksByRangeRequest,
        batch_id: BatchId,
    ) -> Result<Id, &'static str> {
        match batch_type {
            ByRangeRequestType::Blocks => {
                trace!(
                    self.log,
                    "Sending backfill BlocksByRange request";
                    "method" => "BlocksByRange",
                    "count" => request.count(),
                    "peer" => %peer_id,
                );
                let request = Request::BlocksByRange(request);
                let id = self.next_id();
                let request_id = RequestId::Sync(SyncRequestId::BackFillBlocks { id });
                self.send_network_msg(NetworkMessage::SendRequest {
                    peer_id,
                    request,
                    request_id,
                })?;
                self.backfill_requests.insert(id, batch_id);
                Ok(id)
            }
            ByRangeRequestType::BlocksAndBlobs => {
                debug!(
                    self.log,
                    "Sending backfill BlocksByRange and BlobsByRange requests";
                    "method" => "Mixed by range request",
                    "count" => request.count(),
                    "peer" => %peer_id,
                );

                // create the shared request id. This is fine since the rpc handles substream ids.
                let id = self.next_id();
                let request_id = RequestId::Sync(SyncRequestId::BackFillBlockAndBlobs { id });

                // Create the blob request based on the blob request.
                let blobs_request = Request::BlobsByRange(BlobsByRangeRequest {
                    start_slot: *request.start_slot(),
                    count: *request.count(),
                });
                let blocks_request = Request::BlocksByRange(request);

                // Send both requests. Make sure both can be sent.
                self.send_network_msg(NetworkMessage::SendRequest {
                    peer_id,
                    request: blocks_request,
                    request_id,
                })?;
                self.send_network_msg(NetworkMessage::SendRequest {
                    peer_id,
                    request: blobs_request,
                    request_id,
                })?;
                let block_blob_info = BlocksAndBlobsRequestInfo::default();
                self.backfill_blocks_and_blobs_requests
                    .insert(id, (batch_id, block_blob_info));
                Ok(id)
            }
        }
    }

    /// Response for a request that is only for blocks.
    pub fn range_sync_block_only_response(
        &mut self,
        request_id: Id,
        is_stream_terminator: bool,
    ) -> Option<(ChainId, BatchId)> {
        if is_stream_terminator {
            self.range_requests.remove(&request_id)
        } else {
            self.range_requests.get(&request_id).copied()
        }
    }

    /// Received a blocks by range response for a request that couples blocks and blobs.
    pub fn range_sync_block_and_blob_response(
        &mut self,
        request_id: Id,
        block_or_blob: BlockOrBlob<T::EthSpec>,
    ) -> Option<(ChainId, BlocksAndBlobsByRangeResponse<T::EthSpec>)> {
        match self.range_blocks_and_blobs_requests.entry(request_id) {
            Entry::Occupied(mut entry) => {
                let req = entry.get_mut();
                let info = &mut req.block_blob_info;
                match block_or_blob {
                    BlockOrBlob::Block(maybe_block) => info.add_block_response(maybe_block),
                    BlockOrBlob::Blob(maybe_sidecar) => info.add_sidecar_response(maybe_sidecar),
                }
                if info.is_finished() {
                    // If the request is finished, dequeue everything
                    let BlocksAndBlobsByRangeRequest {
                        chain_id,
                        batch_id,
                        block_blob_info,
                    } = entry.remove();
                    Some((
                        chain_id,
                        BlocksAndBlobsByRangeResponse {
                            batch_id,
                            responses: block_blob_info.into_responses(),
                        },
                    ))
                } else {
                    None
                }
            }
            Entry::Vacant(_) => None,
        }
    }

    pub fn range_sync_request_failed(
        &mut self,
        request_id: Id,
        batch_type: ByRangeRequestType,
    ) -> Option<(ChainId, BatchId)> {
        match batch_type {
            ByRangeRequestType::BlocksAndBlobs => self
                .range_blocks_and_blobs_requests
                .remove(&request_id)
                .map(|req| (req.chain_id, req.batch_id)),
            ByRangeRequestType::Blocks => self.range_requests.remove(&request_id),
        }
    }

    pub fn backfill_request_failed(
        &mut self,
        request_id: Id,
        batch_type: ByRangeRequestType,
    ) -> Option<BatchId> {
        match batch_type {
            ByRangeRequestType::BlocksAndBlobs => self
                .backfill_blocks_and_blobs_requests
                .remove(&request_id)
                .map(|(batch_id, _info)| batch_id),
            ByRangeRequestType::Blocks => self.backfill_requests.remove(&request_id),
        }
    }

    /// Response for a request that is only for blocks.
    pub fn backfill_sync_only_blocks_response(
        &mut self,
        request_id: Id,
        is_stream_terminator: bool,
    ) -> Option<BatchId> {
        if is_stream_terminator {
            self.backfill_requests.remove(&request_id)
        } else {
            self.backfill_requests.get(&request_id).copied()
        }
    }

    /// Received a blocks by range or blobs by range response for a request that couples blocks '
    /// and blobs.
    pub fn backfill_sync_block_and_blob_response(
        &mut self,
        request_id: Id,
        block_or_blob: BlockOrBlob<T::EthSpec>,
    ) -> Option<BlocksAndBlobsByRangeResponse<T::EthSpec>> {
        match self.backfill_blocks_and_blobs_requests.entry(request_id) {
            Entry::Occupied(mut entry) => {
                let (_, info) = entry.get_mut();
                match block_or_blob {
                    BlockOrBlob::Block(maybe_block) => info.add_block_response(maybe_block),
                    BlockOrBlob::Blob(maybe_sidecar) => info.add_sidecar_response(maybe_sidecar),
                }
                if info.is_finished() {
                    // If the request is finished, dequeue everything
                    let (batch_id, info) = entry.remove();

                    let responses = info.into_responses();
                    Some(BlocksAndBlobsByRangeResponse {
                        batch_id,
                        responses,
                    })
                } else {
                    None
                }
            }
            Entry::Vacant(_) => None,
        }
    }

    /// Sends a blocks by root request for a parent request.
    pub fn single_block_lookup_request(
        &mut self,
        peer_id: PeerId,
        request: BlocksByRootRequest,
    ) -> Result<Id, &'static str> {
        let id = self.next_id();
        let request_id = RequestId::Sync(SyncRequestId::SingleBlock { id });

        trace!(
            self.log,
            "Sending BlocksByRoot Request";
            "method" => "BlocksByRoot",
            "count" => request.block_roots().len(),
            "peer" => %peer_id
        );

        self.send_network_msg(NetworkMessage::SendRequest {
            peer_id,
            request: Request::BlocksByRoot(request),
            request_id,
        })?;
        Ok(id)
    }

    /// Sends a blobs by root request for a parent request.
    pub fn single_blobs_lookup_request(
        &mut self,
        peer_id: PeerId,
        request: BlobsByRootRequest,
    ) -> Result<Id, &'static str> {
        let id = self.next_id();
        let request_id = RequestId::Sync(SyncRequestId::SingleBlock { id });

        trace!(
            self.log,
            "Sending BlobsByRoot Request";
            "method" => "BlobsByRoot",
            "count" => request.blob_ids.len(),
            "peer" => %peer_id
        );

        self.send_network_msg(NetworkMessage::SendRequest {
            peer_id,
            request: Request::BlobsByRoot(request),
            request_id,
        })?;
        Ok(id)
    }

    /// Sends a blocks by root request for a parent request.
    pub fn parent_lookup_block_request(
        &mut self,
        peer_id: PeerId,
        request: BlocksByRootRequest,
    ) -> Result<BlockRequestId, &'static str> {
        let id = self.next_id();
        let request_id = RequestId::Sync(SyncRequestId::ParentLookup { id });

        trace!(
            self.log,
            "Sending parent BlocksByRoot Request";
            "method" => "BlocksByRoot",
            "count" => request.block_roots().len(),
            "peer" => %peer_id
        );

        self.send_network_msg(NetworkMessage::SendRequest {
            peer_id,
            request: Request::BlocksByRoot(request),
            request_id,
        })?;
        Ok(id)
    }

    /// Sends a blocks by root request for a parent request.
    pub fn parent_lookup_blobs_request(
        &mut self,
        peer_id: PeerId,
        request: BlobsByRootRequest,
    ) -> Result<BlobRequestId, &'static str> {
        let id = self.next_id();
        let request_id = RequestId::Sync(SyncRequestId::ParentLookup { id });

        trace!(
            self.log,
            "Sending parent BlobsByRoot Request";
            "method" => "BlobsByRoot",
            "count" => request.blob_ids.len(),
            "peer" => %peer_id
        );

        self.send_network_msg(NetworkMessage::SendRequest {
            peer_id,
            request: Request::BlobsByRoot(request),
            request_id,
        })?;
        Ok(id)
    }

    pub fn is_execution_engine_online(&self) -> bool {
        self.execution_engine_state == EngineState::Online
    }

    pub fn update_execution_engine_state(&mut self, engine_state: EngineState) {
        debug!(self.log, "Sync's view on execution engine state updated";
            "past_state" => ?self.execution_engine_state, "new_state" => ?engine_state);
        self.execution_engine_state = engine_state;
    }

    /// Terminates the connection with the peer and bans them.
    pub fn goodbye_peer(&mut self, peer_id: PeerId, reason: GoodbyeReason) {
        self.network_send
            .send(NetworkMessage::GoodbyePeer {
                peer_id,
                reason,
                source: ReportSource::SyncService,
            })
            .unwrap_or_else(|_| {
                warn!(self.log, "Could not report peer: channel failed");
            });
    }

    /// Reports to the scoring algorithm the behaviour of a peer.
    pub fn report_peer(&mut self, peer_id: PeerId, action: PeerAction, msg: &'static str) {
        debug!(self.log, "Sync reporting peer"; "peer_id" => %peer_id, "action" => %action);
        self.network_send
            .send(NetworkMessage::ReportPeer {
                peer_id,
                action,
                source: ReportSource::SyncService,
                msg,
            })
            .unwrap_or_else(|e| {
                warn!(self.log, "Could not report peer: channel failed"; "error"=> %e);
            });
    }

    /// Subscribes to core topics.
    pub fn subscribe_core_topics(&mut self) {
        self.network_send
            .send(NetworkMessage::SubscribeCoreTopics)
            .unwrap_or_else(|e| {
                warn!(self.log, "Could not subscribe to core topics."; "error" => %e);
            });
    }

    /// Sends an arbitrary network message.
    fn send_network_msg(&mut self, msg: NetworkMessage<T::EthSpec>) -> Result<(), &'static str> {
        self.network_send.send(msg).map_err(|_| {
            debug!(self.log, "Could not send message to the network service");
            "Network channel send Failed"
        })
    }

    pub fn processor_channel_if_enabled(&self) -> Option<&BeaconProcessorSend<T>> {
        self.is_execution_engine_online()
            .then_some(&self.beacon_processor_send)
    }

    pub fn processor_channel(&self) -> &BeaconProcessorSend<T> {
        &self.beacon_processor_send
    }

    fn next_id(&mut self) -> Id {
        let id = self.request_id;
        self.request_id += 1;
        id
    }

    /// Check whether a batch for this epoch (and only this epoch) should request just blocks or
    /// blocks and blobs.
    #[allow(unused)]
    pub fn batch_type(&self, epoch: types::Epoch) -> ByRangeRequestType {
        // Induces a compile time panic if this doesn't hold true.
        #[allow(clippy::assertions_on_constants)]
        const _: () = assert!(
            super::backfill_sync::BACKFILL_EPOCHS_PER_BATCH == 1
                && super::range_sync::EPOCHS_PER_BATCH == 1,
            "To deal with alignment with 4844 boundaries, batches need to be of just one epoch"
        );

        #[cfg(test)]
        {
            // Keep tests only for blocks.
            ByRangeRequestType::Blocks
        }
        #[cfg(not(test))]
        {
            if let Some(data_availability_boundary) = self.chain.data_availability_boundary() {
                if epoch >= data_availability_boundary {
                    ByRangeRequestType::BlocksAndBlobs
                } else {
                    ByRangeRequestType::Blocks
                }
            } else {
                ByRangeRequestType::Blocks
            }
        }
    }
}<|MERGE_RESOLUTION|>--- conflicted
+++ resolved
@@ -3,13 +3,8 @@
 
 use super::block_sidecar_coupling::BlocksAndBlobsRequestInfo;
 use super::manager::{Id, RequestId as SyncRequestId};
-<<<<<<< HEAD
 use super::range_sync::{BatchId, ByRangeRequestType, ChainId};
-use crate::beacon_processor::WorkEvent;
-=======
-use super::range_sync::{BatchId, ChainId};
 use crate::beacon_processor::BeaconProcessorSend;
->>>>>>> 246d52d2
 use crate::service::{NetworkMessage, RequestId};
 use crate::status::ToStatusMessage;
 use crate::sync::block_lookups::{BlobRequestId, BlockRequestId};
@@ -95,12 +90,8 @@
     pub fn new(
         network_send: mpsc::UnboundedSender<NetworkMessage<T::EthSpec>>,
         network_globals: Arc<NetworkGlobals<T::EthSpec>>,
-<<<<<<< HEAD
-        beacon_processor_send: mpsc::Sender<WorkEvent<T>>,
+        beacon_processor_send: BeaconProcessorSend<T>,
         chain: Arc<BeaconChain<T>>,
-=======
-        beacon_processor_send: BeaconProcessorSend<T>,
->>>>>>> 246d52d2
         log: slog::Logger,
     ) -> Self {
         SyncNetworkContext {
