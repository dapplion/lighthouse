//! The `SyncManager` facilities the block syncing logic of lighthouse. The current networking
//! specification provides two methods from which to obtain blocks from peers. The `BlocksByRange`
//! request and the `BlocksByRoot` request. The former is used to obtain a large number of
//! blocks and the latter allows for searching for blocks given a block-hash.
//!
//! These two RPC methods are designed for two type of syncing.
//! - Long range (batch) sync, when a client is out of date and needs to the latest head.
//! - Parent lookup - when a peer provides us a block whose parent is unknown to us.
//!
//! Both of these syncing strategies are built into the `SyncManager`.
//!
//! Currently the long-range (batch) syncing method functions by opportunistically downloading
//! batches blocks from all peers who know about a chain that we do not. When a new peer connects
//! which has a later head that is greater than `SLOT_IMPORT_TOLERANCE` from our current head slot,
//! the manager's state becomes `Syncing` and begins a batch syncing process with this peer. If
//! further peers connect, this process is run in parallel with those peers, until our head is
//! within `SLOT_IMPORT_TOLERANCE` of all connected peers.
//!
//! ## Batch Syncing
//!
//! See `RangeSync` for further details.
//!
//! ## Parent Lookup
//!
//! When a block with an unknown parent is received and we are in `Regular` sync mode, the block is
//! queued for lookup. A round-robin approach is used to request the parent from the known list of
//! fully sync'd peers. If `PARENT_FAIL_TOLERANCE` attempts at requesting the block fails, we
//! drop the propagated block and downvote the peer that sent it to us.
//!
//! Block Lookup
//!
//! To keep the logic maintained to the syncing thread (and manage the request_ids), when a block
//! needs to be searched for (i.e if an attestation references an unknown block) this manager can
//! search for the block and subsequently search for parents if needed.

use super::backfill_sync::{BackFillSync, ProcessResult, SyncStart};
use super::block_lookups::{BlockLookups, PeerShouldHave};
use super::network_context::{BlockOrBlob, SyncNetworkContext};
use super::peer_sync_info::{remote_sync_type, PeerSyncType};
use super::range_sync::{RangeSync, RangeSyncType, EPOCHS_PER_BATCH};
use crate::network_beacon_processor::{ChainSegmentProcessId, NetworkBeaconProcessor};
use crate::service::NetworkMessage;
use crate::status::ToStatusMessage;
use crate::sync::block_lookups::delayed_lookup;
use crate::sync::block_lookups::delayed_lookup::DelayedLookupMessage;
pub use crate::sync::block_lookups::ResponseType;
use crate::sync::block_lookups::UnknownParentComponents;
use crate::sync::range_sync::ByRangeRequestType;
use beacon_chain::blob_verification::AsBlock;
use beacon_chain::blob_verification::BlockWrapper;
use beacon_chain::{
    AvailabilityProcessingStatus, BeaconChain, BeaconChainTypes, BlockError, EngineState,
    MAXIMUM_GOSSIP_CLOCK_DISPARITY,
};
use futures::StreamExt;
use lighthouse_network::rpc::methods::MAX_REQUEST_BLOCKS;
use lighthouse_network::rpc::RPCError;
use lighthouse_network::types::{NetworkGlobals, SyncState};
use lighthouse_network::SyncInfo;
use lighthouse_network::{PeerAction, PeerId};
use slog::{crit, debug, error, info, trace, warn, Logger};
use slot_clock::SlotClock;
use std::boxed::Box;
use std::ops::IndexMut;
use std::ops::Sub;
use std::sync::Arc;
use std::time::Duration;
use tokio::sync::mpsc;
use types::blob_sidecar::FixedBlobSidecarList;
use types::{BlobSidecar, EthSpec, Hash256, SignedBeaconBlock, Slot};

/// The number of slots ahead of us that is allowed before requesting a long-range (batch)  Sync
/// from a peer. If a peer is within this tolerance (forwards or backwards), it is treated as a
/// fully sync'd peer.
///
/// This means that we consider ourselves synced (and hence subscribe to all subnets and block
/// gossip if no peers are further than this range ahead of us that we have not already downloaded
/// blocks for.
pub const SLOT_IMPORT_TOLERANCE: usize = 32;
/// The maximum number of messages the delay queue can handle in a single slot before messages are
/// dropped.
pub const DELAY_QUEUE_CHANNEL_SIZE: usize = 128;

pub type Id = u32;

/// Id of rpc requests sent by sync to the network.
#[derive(Debug, Hash, PartialEq, Eq, Clone, Copy)]
pub enum RequestId {
    /// Request searching for a block given a hash.
    SingleBlock { id: Id },
    /// Request searching for a block's parent. The id is the chain
    ParentLookup { id: Id },
    /// Request was from the backfill sync algorithm.
    BackFillBlocks { id: Id },
    /// Backfill request that is composed by both a block range request and a blob range request.
    BackFillBlockAndBlobs { id: Id },
    /// The request was from a chain in the range sync algorithm.
    RangeBlocks { id: Id },
    /// Range request that is composed by both a block range request and a blob range request.
    RangeBlockAndBlobs { id: Id },
}

// TODO(diva) I'm updating functions what at a time, but this should be revisited because I think
// some code paths that are split for blobs and blocks can be made just one after sync as a whole
// is updated.

#[derive(Debug)]
/// A message that can be sent to the sync manager thread.
pub enum SyncMessage<T: EthSpec> {
    /// A useful peer has been discovered.
    AddPeer(PeerId, SyncInfo),

    /// A block has been received from the RPC.
    RpcBlock {
        request_id: RequestId,
        peer_id: PeerId,
        beacon_block: Option<Arc<SignedBeaconBlock<T>>>,
        seen_timestamp: Duration,
    },

    /// A blob has been received from the RPC.
    RpcBlob {
        request_id: RequestId,
        peer_id: PeerId,
        blob_sidecar: Option<Arc<BlobSidecar<T>>>,
        seen_timestamp: Duration,
    },

    /// A block with an unknown parent has been received.
    UnknownParentBlock(PeerId, BlockWrapper<T>, Hash256),

    /// A blob with an unknown parent has been received.
    UnknownParentBlob(PeerId, Arc<BlobSidecar<T>>),

    /// A peer has sent an attestation that references a block that is unknown. This triggers the
    /// manager to attempt to find the block matching the unknown hash.
    UnknownBlockHashFromAttestation(PeerId, Hash256),

    /// A peer has sent a blob that references a block that is unknown or a peer has sent a block for
    /// which we haven't received blobs.
    ///
    /// We will either attempt to find the block matching the unknown hash immediately or queue a lookup,
    /// which will then trigger the request when we receive `MissingGossipBlockComponentsDelayed`.
    MissingGossipBlockComponents(Slot, PeerId, Hash256),

    /// This message triggers a request for missing block components after a delay.
    MissingGossipBlockComponentsDelayed(Hash256),

    /// A peer has disconnected.
    Disconnect(PeerId),

    /// An RPC Error has occurred on a request.
    RpcError {
        peer_id: PeerId,
        request_id: RequestId,
        error: RPCError,
    },

    /// A batch has been processed by the block processor thread.
    BatchProcessed {
        sync_type: ChainSegmentProcessId,
        result: BatchProcessResult,
    },

    /// Block processed
    BlockComponentProcessed {
        process_type: BlockProcessType,
        result: BlockProcessingResult<T>,
        response_type: ResponseType,
    },
}

/// The type of processing specified for a received block.
#[derive(Debug, Clone)]
pub enum BlockProcessType {
    SingleBlock { id: Id },
    ParentLookup { chain_hash: Hash256 },
}

#[derive(Debug)]
pub enum BlockProcessingResult<T: EthSpec> {
    Ok(AvailabilityProcessingStatus),
    Err(BlockError<T>),
    Ignored,
}

/// The result of processing multiple blocks (a chain segment).
#[derive(Debug)]
pub enum BatchProcessResult {
    /// The batch was completed successfully. It carries whether the sent batch contained blocks.
    Success {
        was_non_empty: bool,
    },
    /// The batch processing failed. It carries whether the processing imported any block.
    FaultyFailure {
        imported_blocks: bool,
        penalty: PeerAction,
    },
    NonFaultyFailure,
}

/// The primary object for handling and driving all the current syncing logic. It maintains the
/// current state of the syncing process, the number of useful peers, downloaded blocks and
/// controls the logic behind both the long-range (batch) sync and the on-going potential parent
/// look-up of blocks.
pub struct SyncManager<T: BeaconChainTypes> {
    /// A reference to the underlying beacon chain.
    chain: Arc<BeaconChain<T>>,

    /// A receiving channel sent by the message processor thread.
    input_channel: mpsc::UnboundedReceiver<SyncMessage<T::EthSpec>>,

    /// A network context to contact the network service.
    network: SyncNetworkContext<T>,

    /// The object handling long-range batch load-balanced syncing.
    range_sync: RangeSync<T>,

    /// Backfill syncing.
    backfill_sync: BackFillSync<T>,

    block_lookups: BlockLookups<T>,

    delayed_lookups: mpsc::Sender<DelayedLookupMessage>,

    /// The logger for the import manager.
    log: Logger,
}

/// Spawns a new `SyncManager` thread which has a weak reference to underlying beacon
/// chain. This allows the chain to be
/// dropped during the syncing process which will gracefully end the `SyncManager`.
pub fn spawn<T: BeaconChainTypes>(
    executor: task_executor::TaskExecutor,
    beacon_chain: Arc<BeaconChain<T>>,
    network_send: mpsc::UnboundedSender<NetworkMessage<T::EthSpec>>,
    beacon_processor: Arc<NetworkBeaconProcessor<T>>,
    sync_recv: mpsc::UnboundedReceiver<SyncMessage<T::EthSpec>>,
    log: slog::Logger,
) {
    assert!(
        MAX_REQUEST_BLOCKS >= T::EthSpec::slots_per_epoch() * EPOCHS_PER_BATCH,
        "Max blocks that can be requested in a single batch greater than max allowed blocks in a single request"
    );
<<<<<<< HEAD
    // generate the message channel
    let (sync_send, sync_recv) = mpsc::unbounded_channel::<SyncMessage<T::EthSpec>>();
    let (delayed_lookups_send, delayed_lookups_recv) =
        mpsc::channel::<DelayedLookupMessage>(DELAY_QUEUE_CHANNEL_SIZE);
=======
>>>>>>> 62c91707

    // create an instance of the SyncManager
    let network_globals = beacon_processor.network_globals.clone();
    let mut sync_manager = SyncManager {
        chain: beacon_chain.clone(),
        input_channel: sync_recv,
<<<<<<< HEAD
        network: SyncNetworkContext::new(
            network_send,
            network_globals.clone(),
            beacon_processor_send,
            beacon_chain.clone(),
            log.clone(),
        ),
=======
        network: SyncNetworkContext::new(network_send, beacon_processor, log.clone()),
>>>>>>> 62c91707
        range_sync: RangeSync::new(beacon_chain.clone(), log.clone()),
        backfill_sync: BackFillSync::new(beacon_chain.clone(), network_globals, log.clone()),
        block_lookups: BlockLookups::new(
            beacon_chain.data_availability_checker.clone(),
            log.clone(),
        ),
        delayed_lookups: delayed_lookups_send,
        log: log.clone(),
    };

    let log_clone = log.clone();
    let sync_send_clone = sync_send.clone();
    delayed_lookup::spawn_delayed_lookup_service(
        &executor,
        beacon_chain,
        delayed_lookups_recv,
        sync_send,
        log,
    );

    // spawn the sync manager thread
    debug!(log_clone, "Sync Manager started");
    executor.spawn(async move { Box::pin(sync_manager.main()).await }, "sync");
<<<<<<< HEAD
    sync_send_clone
=======
>>>>>>> 62c91707
}

impl<T: BeaconChainTypes> SyncManager<T> {
    fn network_globals(&self) -> &NetworkGlobals<T::EthSpec> {
        self.network.network_globals()
    }

    /* Input Handling Functions */

    /// A peer has connected which has blocks that are unknown to us.
    ///
    /// This function handles the logic associated with the connection of a new peer. If the peer
    /// is sufficiently ahead of our current head, a range-sync (batch) sync is started and
    /// batches of blocks are queued to download from the peer. Batched blocks begin at our latest
    /// finalized head.
    ///
    /// If the peer is within the `SLOT_IMPORT_TOLERANCE`, then it's head is sufficiently close to
    /// ours that we consider it fully sync'd with respect to our current chain.
    fn add_peer(&mut self, peer_id: PeerId, remote: SyncInfo) {
        // ensure the beacon chain still exists
        let status = self.chain.status_message();
        let local = SyncInfo {
            head_slot: status.head_slot,
            head_root: status.head_root,
            finalized_epoch: status.finalized_epoch,
            finalized_root: status.finalized_root,
        };

        let sync_type = remote_sync_type(&local, &remote, &self.chain);

        // update the state of the peer.
        let should_add = self.update_peer_sync_state(&peer_id, &local, &remote, &sync_type);

        if matches!(sync_type, PeerSyncType::Advanced) && should_add {
            self.range_sync
                .add_peer(&mut self.network, local, peer_id, remote);
        }

        self.update_sync_state();
    }

    /// Handles RPC errors related to requests that were emitted from the sync manager.
    fn inject_error(&mut self, peer_id: PeerId, request_id: RequestId, error: RPCError) {
        trace!(self.log, "Sync manager received a failed RPC");
        match request_id {
            RequestId::SingleBlock { id } => {
                self.block_lookups.single_block_lookup_failed(
                    id,
                    &peer_id,
                    &mut self.network,
                    error,
                );
            }
            RequestId::ParentLookup { id } => {
                self.block_lookups
                    .parent_lookup_failed(id, peer_id, &mut self.network, error);
            }
            RequestId::BackFillBlocks { id } => {
                if let Some(batch_id) = self
                    .network
                    .backfill_request_failed(id, ByRangeRequestType::Blocks)
                {
                    match self
                        .backfill_sync
                        .inject_error(&mut self.network, batch_id, &peer_id, id)
                    {
                        Ok(_) => {}
                        Err(_) => self.update_sync_state(),
                    }
                }
            }

            RequestId::BackFillBlockAndBlobs { id } => {
                if let Some(batch_id) = self
                    .network
                    .backfill_request_failed(id, ByRangeRequestType::BlocksAndBlobs)
                {
                    match self
                        .backfill_sync
                        .inject_error(&mut self.network, batch_id, &peer_id, id)
                    {
                        Ok(_) => {}
                        Err(_) => self.update_sync_state(),
                    }
                }
            }
            RequestId::RangeBlocks { id } => {
                if let Some((chain_id, batch_id)) = self
                    .network
                    .range_sync_request_failed(id, ByRangeRequestType::Blocks)
                {
                    self.range_sync.inject_error(
                        &mut self.network,
                        peer_id,
                        batch_id,
                        chain_id,
                        id,
                    );
                    self.update_sync_state()
                }
            }
            RequestId::RangeBlockAndBlobs { id } => {
                if let Some((chain_id, batch_id)) = self
                    .network
                    .range_sync_request_failed(id, ByRangeRequestType::BlocksAndBlobs)
                {
                    self.range_sync.inject_error(
                        &mut self.network,
                        peer_id,
                        batch_id,
                        chain_id,
                        id,
                    );
                    self.update_sync_state()
                }
            }
        }
    }

    fn peer_disconnect(&mut self, peer_id: &PeerId) {
        self.range_sync.peer_disconnect(&mut self.network, peer_id);
        self.block_lookups
            .peer_disconnected(peer_id, &mut self.network);
        // Regardless of the outcome, we update the sync status.
        let _ = self
            .backfill_sync
            .peer_disconnected(peer_id, &mut self.network);
        self.update_sync_state();
    }

    /// Updates the syncing state of a peer.
    /// Return whether the peer should be used for range syncing or not, according to its
    /// connection status.
    fn update_peer_sync_state(
        &mut self,
        peer_id: &PeerId,
        local_sync_info: &SyncInfo,
        remote_sync_info: &SyncInfo,
        sync_type: &PeerSyncType,
    ) -> bool {
        // NOTE: here we are gracefully handling two race conditions: Receiving the status message
        // of a peer that is 1) disconnected 2) not in the PeerDB.

        let new_state = sync_type.as_sync_status(remote_sync_info);
        let rpr = new_state.as_str();
        // Drop the write lock
        let update_sync_status = self
            .network_globals()
            .peers
            .write()
            .update_sync_status(peer_id, new_state.clone());
        if let Some(was_updated) = update_sync_status {
            let is_connected = self.network_globals().peers.read().is_connected(peer_id);
            if was_updated {
                debug!(
                    self.log,
                    "Peer transitioned sync state";
                    "peer_id" => %peer_id,
                    "new_state" => rpr,
                    "our_head_slot" => local_sync_info.head_slot,
                    "our_finalized_epoch" => local_sync_info.finalized_epoch,
                    "their_head_slot" => remote_sync_info.head_slot,
                    "their_finalized_epoch" => remote_sync_info.finalized_epoch,
                    "is_connected" => is_connected
                );

                // A peer has transitioned its sync state. If the new state is "synced" we
                // inform the backfill sync that a new synced peer has joined us.
                if new_state.is_synced() {
                    self.backfill_sync.fully_synced_peer_joined();
                }
            }
            is_connected
        } else {
            error!(self.log, "Status'd peer is unknown"; "peer_id" => %peer_id);
            false
        }
    }

    /// Updates the global sync state, optionally instigating or pausing a backfill sync as well as
    /// logging any changes.
    ///
    /// The logic for which sync should be running is as follows:
    /// - If there is a range-sync running (or required) pause any backfill and let range-sync
    /// complete.
    /// - If there is no current range sync, check for any requirement to backfill and either
    /// start/resume a backfill sync if required. The global state will be BackFillSync if a
    /// backfill sync is running.
    /// - If there is no range sync and no required backfill and we have synced up to the currently
    /// known peers, we consider ourselves synced.
    fn update_sync_state(&mut self) {
        let new_state: SyncState = match self.range_sync.state() {
            Err(e) => {
                crit!(self.log, "Error getting range sync state"; "error" => %e);
                return;
            }
            Ok(state) => match state {
                None => {
                    // No range sync, so we decide if we are stalled or synced.
                    // For this we check if there is at least one advanced peer. An advanced peer
                    // with Idle range is possible since a peer's status is updated periodically.
                    // If we synced a peer between status messages, most likely the peer has
                    // advanced and will produce a head chain on re-status. Otherwise it will shift
                    // to being synced
                    let mut sync_state = {
                        let head = self.chain.best_slot();
                        let current_slot = self.chain.slot().unwrap_or_else(|_| Slot::new(0));

                        let peers = self.network_globals().peers.read();
                        if current_slot >= head
                            && current_slot.sub(head) <= (SLOT_IMPORT_TOLERANCE as u64)
                            && head > 0
                        {
                            SyncState::Synced
                        } else if peers.advanced_peers().next().is_some() {
                            SyncState::SyncTransition
                        } else if peers.synced_peers().next().is_none() {
                            SyncState::Stalled
                        } else {
                            // There are no peers that require syncing and we have at least one synced
                            // peer
                            SyncState::Synced
                        }
                    };

                    // If we would otherwise be synced, first check if we need to perform or
                    // complete a backfill sync.
                    if matches!(sync_state, SyncState::Synced) {
                        // Determine if we need to start/resume/restart a backfill sync.
                        match self.backfill_sync.start(&mut self.network) {
                            Ok(SyncStart::Syncing {
                                completed,
                                remaining,
                            }) => {
                                sync_state = SyncState::BackFillSyncing {
                                    completed,
                                    remaining,
                                };
                            }
                            Ok(SyncStart::NotSyncing) => {} // Ignore updating the state if the backfill sync state didn't start.
                            Err(e) => {
                                error!(self.log, "Backfill sync failed to start"; "error" => ?e);
                            }
                        }
                    }

                    // Return the sync state if backfilling is not required.
                    sync_state
                }
                Some((RangeSyncType::Finalized, start_slot, target_slot)) => {
                    // If there is a backfill sync in progress pause it.
                    self.backfill_sync.pause();

                    SyncState::SyncingFinalized {
                        start_slot,
                        target_slot,
                    }
                }
                Some((RangeSyncType::Head, start_slot, target_slot)) => {
                    // If there is a backfill sync in progress pause it.
                    self.backfill_sync.pause();

                    SyncState::SyncingHead {
                        start_slot,
                        target_slot,
                    }
                }
            },
        };

        let old_state = self.network_globals().set_sync_state(new_state);
        let new_state = self.network_globals().sync_state.read().clone();
        if !new_state.eq(&old_state) {
            info!(self.log, "Sync state updated"; "old_state" => %old_state, "new_state" => %new_state);
            // If we have become synced - Subscribe to all the core subnet topics
            // We don't need to subscribe if the old state is a state that would have already
            // invoked this call.
            if new_state.is_synced()
                && !matches!(
                    old_state,
                    SyncState::Synced { .. } | SyncState::BackFillSyncing { .. }
                )
            {
                self.network.subscribe_core_topics();
            }
        }
    }

    /// The main driving future for the sync manager.
    async fn main(&mut self) {
        let check_ee = self.chain.execution_layer.is_some();
        let mut check_ee_stream = {
            // some magic to have an instance implementing stream even if there is no execution layer
            let ee_responsiveness_watch: futures::future::OptionFuture<_> = self
                .chain
                .execution_layer
                .as_ref()
                .map(|el| el.get_responsiveness_watch())
                .into();
            futures::stream::iter(ee_responsiveness_watch.await).flatten()
        };

        // process any inbound messages
        loop {
            tokio::select! {
                Some(sync_message) = self.input_channel.recv() => {
                    self.handle_message(sync_message);
                },
                Some(engine_state) = check_ee_stream.next(), if check_ee => {
                    self.handle_new_execution_engine_state(engine_state);
                }
            }
        }
    }

    fn handle_message(&mut self, sync_message: SyncMessage<T::EthSpec>) {
        match sync_message {
            SyncMessage::AddPeer(peer_id, info) => {
                self.add_peer(peer_id, info);
            }
            SyncMessage::RpcBlock {
                request_id,
                peer_id,
                beacon_block,
                seen_timestamp,
            } => {
                self.rpc_block_received(request_id, peer_id, beacon_block, seen_timestamp);
            }
<<<<<<< HEAD
            SyncMessage::RpcBlob {
                request_id,
                peer_id,
                blob_sidecar,
                seen_timestamp,
            } => self.rpc_blob_received(request_id, peer_id, blob_sidecar, seen_timestamp),
            SyncMessage::UnknownParentBlock(peer_id, block, block_root) => {
                let block_slot = block.slot();
                let (block, blobs) = block.deconstruct();
                let parent_root = block.parent_root();
                let parent_components = UnknownParentComponents::new(Some(block), blobs);
                self.handle_unknown_parent(
                    peer_id,
                    block_root,
                    parent_root,
                    block_slot,
                    Some(parent_components),
                );
            }
            SyncMessage::UnknownParentBlob(peer_id, blob) => {
                let blob_slot = blob.slot;
                let block_root = blob.block_root;
                let parent_root = blob.block_parent_root;
                let blob_index = blob.index;
                let mut blobs = FixedBlobSidecarList::default();
                *blobs.index_mut(blob_index as usize) = Some(blob);
                self.handle_unknown_parent(
                    peer_id,
                    block_root,
                    parent_root,
                    blob_slot,
                    Some(UnknownParentComponents::new(None, Some(blobs))),
                );
            }
            SyncMessage::UnknownBlockHashFromAttestation(peer_id, block_hash) => {
                // If we are not synced, ignore this block.
                if self.synced_and_connected(&peer_id) {
                    self.block_lookups.search_block(
                        block_hash,
                        PeerShouldHave::BlockAndBlobs(peer_id),
                        &mut self.network,
                    );
=======
            SyncMessage::UnknownBlock(peer_id, block, block_root) => {
                // If we are not synced or within SLOT_IMPORT_TOLERANCE of the block, ignore
                if !self.network_globals().sync_state.read().is_synced() {
                    let head_slot = self.chain.canonical_head.cached_head().head_slot();
                    let unknown_block_slot = block.slot();

                    // if the block is far in the future, ignore it. If its within the slot tolerance of
                    // our current head, regardless of the syncing state, fetch it.
                    if (head_slot >= unknown_block_slot
                        && head_slot.sub(unknown_block_slot).as_usize() > SLOT_IMPORT_TOLERANCE)
                        || (head_slot < unknown_block_slot
                            && unknown_block_slot.sub(head_slot).as_usize() > SLOT_IMPORT_TOLERANCE)
                    {
                        return;
                    }
                }
                if self.network_globals().peers.read().is_connected(&peer_id)
                    && self.network.is_execution_engine_online()
                {
                    self.block_lookups
                        .search_parent(block_root, block, peer_id, &mut self.network);
>>>>>>> 62c91707
                }
            }
            SyncMessage::MissingGossipBlockComponents(slot, peer_id, block_root) => {
                // If we are not synced, ignore this block.
<<<<<<< HEAD
                if self.synced_and_connected(&peer_id) {
                    if self.should_delay_lookup(slot) {
                        self.block_lookups
                            .search_block_delayed(block_root, PeerShouldHave::Neither(peer_id));
                        if let Err(e) = self
                            .delayed_lookups
                            .try_send(DelayedLookupMessage::MissingComponents(block_root))
                        {
                            warn!(self.log, "Delayed lookup dropped for block referenced by a blob";
                                "block_root" => ?block_root, "error" => ?e);
                        }
                    } else {
                        self.block_lookups.search_block(
                            block_root,
                            PeerShouldHave::Neither(peer_id),
                            &mut self.network,
                        )
                    }
                }
            }
            SyncMessage::MissingGossipBlockComponentsDelayed(block_root) => {
                if self
                    .block_lookups
                    .trigger_lookup_by_root(block_root, &mut self.network)
                    .is_err()
=======
                if self.network_globals().sync_state.read().is_synced()
                    && self.network_globals().peers.read().is_connected(&peer_id)
                    && self.network.is_execution_engine_online()
>>>>>>> 62c91707
                {
                    // No request was made for block or blob so the lookup is dropped.
                    self.block_lookups.remove_lookup_by_root(block_root);
                }
            }
            SyncMessage::Disconnect(peer_id) => {
                self.peer_disconnect(&peer_id);
            }
            SyncMessage::RpcError {
                peer_id,
                request_id,
                error,
            } => self.inject_error(peer_id, request_id, error),
            SyncMessage::BlockComponentProcessed {
                process_type,
                result,
                response_type,
            } => match process_type {
                BlockProcessType::SingleBlock { id } => self
                    .block_lookups
                    .single_block_component_processed(id, result, response_type, &mut self.network),
                BlockProcessType::ParentLookup { chain_hash } => self
                    .block_lookups
                    .parent_block_processed(chain_hash, result, response_type, &mut self.network),
            },
            SyncMessage::BatchProcessed { sync_type, result } => match sync_type {
                ChainSegmentProcessId::RangeBatchId(chain_id, epoch) => {
                    self.range_sync.handle_block_process_result(
                        &mut self.network,
                        chain_id,
                        epoch,
                        result,
                    );
                    self.update_sync_state();
                }
                ChainSegmentProcessId::BackSyncBatchId(epoch) => {
                    match self.backfill_sync.on_batch_process_result(
                        &mut self.network,
                        epoch,
                        &result,
                    ) {
                        Ok(ProcessResult::Successful) => {}
                        Ok(ProcessResult::SyncCompleted) => self.update_sync_state(),
                        Err(error) => {
                            error!(self.log, "Backfill sync failed"; "error" => ?error);
                            // Update the global status
                            self.update_sync_state();
                        }
                    }
                }
                ChainSegmentProcessId::ParentLookup(chain_hash) => self
                    .block_lookups
                    .parent_chain_processed(chain_hash, result, &mut self.network),
            },
        }
    }

    fn handle_unknown_parent(
        &mut self,
        peer_id: PeerId,
        block_root: Hash256,
        parent_root: Hash256,
        slot: Slot,
        parent_components: Option<UnknownParentComponents<T::EthSpec>>,
    ) {
        if self.should_search_for_block(slot, &peer_id) {
            self.block_lookups.search_parent(
                slot,
                block_root,
                parent_root,
                peer_id,
                &mut self.network,
            );
            if self.should_delay_lookup(slot) {
                self.block_lookups.search_child_delayed(
                    block_root,
                    parent_components,
                    &[PeerShouldHave::Neither(peer_id)],
                );
                if let Err(e) = self
                    .delayed_lookups
                    .try_send(DelayedLookupMessage::MissingComponents(block_root))
                {
                    warn!(self.log, "Delayed lookups dropped for block"; "block_root" => ?block_root, "error" => ?e);
                }
            } else {
                self.block_lookups.search_child_block(
                    block_root,
                    parent_components,
                    &[PeerShouldHave::Neither(peer_id)],
                    &mut self.network,
                );
            }
        }
    }

    fn should_delay_lookup(&mut self, slot: Slot) -> bool {
        let earliest_slot = self
            .chain
            .slot_clock
            .now_with_past_tolerance(MAXIMUM_GOSSIP_CLOCK_DISPARITY);
        let latest_slot = self
            .chain
            .slot_clock
            .now_with_future_tolerance(MAXIMUM_GOSSIP_CLOCK_DISPARITY);
        if let (Some(earliest_slot), Some(latest_slot)) = (earliest_slot, latest_slot) {
            let msg_for_current_slot = slot >= earliest_slot && slot <= latest_slot;
            let delay_threshold_unmet = self
                .chain
                .slot_clock
                .seconds_from_current_slot_start()
                .map_or(false, |secs_into_slot| {
                    secs_into_slot < self.chain.slot_clock.single_lookup_delay()
                });
            msg_for_current_slot && delay_threshold_unmet
        } else {
            false
        }
    }

    fn should_search_for_block(&mut self, block_slot: Slot, peer_id: &PeerId) -> bool {
        if !self.network_globals.sync_state.read().is_synced() {
            let head_slot = self.chain.canonical_head.cached_head().head_slot();

            // if the block is far in the future, ignore it. If its within the slot tolerance of
            // our current head, regardless of the syncing state, fetch it.
            if (head_slot >= block_slot
                && head_slot.sub(block_slot).as_usize() > SLOT_IMPORT_TOLERANCE)
                || (head_slot < block_slot
                    && block_slot.sub(head_slot).as_usize() > SLOT_IMPORT_TOLERANCE)
            {
                return false;
            }
        }

        self.network_globals.peers.read().is_connected(peer_id)
            && self.network.is_execution_engine_online()
    }

    fn synced_and_connected(&mut self, peer_id: &PeerId) -> bool {
        self.network_globals.sync_state.read().is_synced()
            && self.network_globals.peers.read().is_connected(peer_id)
            && self.network.is_execution_engine_online()
    }

    fn handle_new_execution_engine_state(&mut self, engine_state: EngineState) {
        self.network.update_execution_engine_state(engine_state);

        match engine_state {
            EngineState::Online => {
                // Resume sync components.

                // - Block lookups:
                //   We start searching for blocks again. This is done by updating the stored ee online
                //   state. No further action required.

                // - Parent lookups:
                //   We start searching for parents again. This is done by updating the stored ee
                //   online state. No further action required.

                // - Range:
                //   Actively resume.
                self.range_sync.resume(&mut self.network);

                // - Backfill:
                //   Not affected by ee states, nothing to do.
            }

            EngineState::Offline => {
                // Pause sync components.

                // - Block lookups:
                //   Disabled while in this state. We drop current requests and don't search for new
                //   blocks.
                let dropped_single_blocks_requests =
                    self.block_lookups.drop_single_block_requests();

                // - Parent lookups:
                //   Disabled while in this state. We drop current requests and don't search for new
                //   blocks.
                let dropped_parent_chain_requests = self.block_lookups.drop_parent_chain_requests();

                // - Range:
                //   We still send found peers to range so that it can keep track of potential chains
                //   with respect to our current peers. Range will stop processing batches in the
                //   meantime. No further action from the manager is required for this.

                // - Backfill: Not affected by ee states, nothing to do.

                // Some logs.
                if dropped_single_blocks_requests > 0 || dropped_parent_chain_requests > 0 {
                    debug!(self.log, "Execution engine not online. Dropping active requests.";
                        "dropped_single_blocks_requests" => dropped_single_blocks_requests,
                        "dropped_parent_chain_requests" => dropped_parent_chain_requests,
                    );
                }
            }
        }
    }

    fn rpc_block_received(
        &mut self,
        request_id: RequestId,
        peer_id: PeerId,
        block: Option<Arc<SignedBeaconBlock<T::EthSpec>>>,
        seen_timestamp: Duration,
    ) {
        match request_id {
            RequestId::SingleBlock { id } => self.block_lookups.single_block_lookup_response(
                id,
                peer_id,
                block,
                seen_timestamp,
                &mut self.network,
            ),
            RequestId::ParentLookup { id } => self.block_lookups.parent_lookup_response(
                id,
                peer_id,
                block,
                seen_timestamp,
                &mut self.network,
            ),
            RequestId::BackFillBlocks { id } => {
                let is_stream_terminator = block.is_none();
                if let Some(batch_id) = self
                    .network
                    .backfill_sync_only_blocks_response(id, is_stream_terminator)
                {
                    match self.backfill_sync.on_block_response(
                        &mut self.network,
                        batch_id,
                        &peer_id,
                        id,
                        block.map(BlockWrapper::Block),
                    ) {
                        Ok(ProcessResult::SyncCompleted) => self.update_sync_state(),
                        Ok(ProcessResult::Successful) => {}
                        Err(_error) => {
                            // The backfill sync has failed, errors are reported
                            // within.
                            self.update_sync_state();
                        }
                    }
                }
            }
            RequestId::RangeBlocks { id } => {
                let is_stream_terminator = block.is_none();
                if let Some((chain_id, batch_id)) = self
                    .network
                    .range_sync_block_only_response(id, is_stream_terminator)
                {
                    self.range_sync.blocks_by_range_response(
                        &mut self.network,
                        peer_id,
                        chain_id,
                        batch_id,
                        id,
                        block.map(BlockWrapper::Block),
                    );
                    self.update_sync_state();
                }
            }
            RequestId::BackFillBlockAndBlobs { id } => {
                self.backfill_block_and_blobs_response(id, peer_id, block.into())
            }
            RequestId::RangeBlockAndBlobs { id } => {
                self.range_block_and_blobs_response(id, peer_id, block.into())
            }
        }
    }

    fn rpc_blob_received(
        &mut self,
        request_id: RequestId,
        peer_id: PeerId,
        blob: Option<Arc<BlobSidecar<T::EthSpec>>>,
        seen_timestamp: Duration,
    ) {
        match request_id {
            RequestId::SingleBlock { id } => self.block_lookups.single_blob_lookup_response(
                id,
                peer_id,
                blob,
                seen_timestamp,
                &mut self.network,
            ),
            RequestId::ParentLookup { id } => self.block_lookups.parent_lookup_blob_response(
                id,
                peer_id,
                blob,
                seen_timestamp,
                &mut self.network,
            ),
            RequestId::BackFillBlocks { id: _ } => {
                crit!(self.log, "Blob received during backfill block request"; "peer_id" => %peer_id  );
            }
            RequestId::RangeBlocks { id: _ } => {
                crit!(self.log, "Blob received during range block request"; "peer_id" => %peer_id  );
            }
            RequestId::BackFillBlockAndBlobs { id } => {
                self.backfill_block_and_blobs_response(id, peer_id, blob.into())
            }
            RequestId::RangeBlockAndBlobs { id } => {
                self.range_block_and_blobs_response(id, peer_id, blob.into())
            }
        }
    }

    /// Handles receiving a response for a range sync request that should have both blocks and
    /// blobs.
    fn range_block_and_blobs_response(
        &mut self,
        id: Id,
        peer_id: PeerId,
        block_or_blob: BlockOrBlob<T::EthSpec>,
    ) {
        if let Some((chain_id, resp)) = self
            .network
            .range_sync_block_and_blob_response(id, block_or_blob)
        {
            match resp.responses {
                Ok(blocks) => {
                    for block in blocks
                        .into_iter()
                        .map(Some)
                        // chain the stream terminator
                        .chain(vec![None])
                    {
                        self.range_sync.blocks_by_range_response(
                            &mut self.network,
                            peer_id,
                            chain_id,
                            resp.batch_id,
                            id,
                            block,
                        );
                        self.update_sync_state();
                    }
                }
                Err(e) => {
                    // inform range that the request needs to be treated as failed
                    // With time we will want to downgrade this log
                    warn!(
                    self.log, "Blocks and blobs request for range received invalid data";
                    "peer_id" => %peer_id, "batch_id" => resp.batch_id, "error" => e
                    );
                    // TODO: penalize the peer for being a bad boy
                    let id = RequestId::RangeBlockAndBlobs { id };
                    self.inject_error(peer_id, id, RPCError::InvalidData(e.into()))
                }
            }
        }
    }

    /// Handles receiving a response for a Backfill sync request that should have both blocks and
    /// blobs.
    fn backfill_block_and_blobs_response(
        &mut self,
        id: Id,
        peer_id: PeerId,
        block_or_blob: BlockOrBlob<T::EthSpec>,
    ) {
        if let Some(resp) = self
            .network
            .backfill_sync_block_and_blob_response(id, block_or_blob)
        {
            match resp.responses {
                Ok(blocks) => {
                    for block in blocks
                        .into_iter()
                        .map(Some)
                        // chain the stream terminator
                        .chain(vec![None])
                    {
                        match self.backfill_sync.on_block_response(
                            &mut self.network,
                            resp.batch_id,
                            &peer_id,
                            id,
                            block,
                        ) {
                            Ok(ProcessResult::SyncCompleted) => self.update_sync_state(),
                            Ok(ProcessResult::Successful) => {}
                            Err(_error) => {
                                // The backfill sync has failed, errors are reported
                                // within.
                                self.update_sync_state();
                            }
                        }
                    }
                }
                Err(e) => {
                    // inform backfill that the request needs to be treated as failed
                    // With time we will want to downgrade this log
                    warn!(
                        self.log, "Blocks and blobs request for backfill received invalid data";
                        "peer_id" => %peer_id, "batch_id" => resp.batch_id, "error" => e
                    );
                    // TODO: penalize the peer for being a bad boy
                    let id = RequestId::BackFillBlockAndBlobs { id };
                    self.inject_error(peer_id, id, RPCError::InvalidData(e.into()))
                }
            }
        }
    }
}

impl<T: EthSpec> From<Result<AvailabilityProcessingStatus, BlockError<T>>>
    for BlockProcessingResult<T>
{
    fn from(result: Result<AvailabilityProcessingStatus, BlockError<T>>) -> Self {
        match result {
            Ok(status) => BlockProcessingResult::Ok(status),
            Err(e) => BlockProcessingResult::Err(e),
        }
    }
}

impl<T: EthSpec> From<BlockError<T>> for BlockProcessingResult<T> {
    fn from(e: BlockError<T>) -> Self {
        BlockProcessingResult::Err(e)
    }
}<|MERGE_RESOLUTION|>--- conflicted
+++ resolved
@@ -242,30 +242,13 @@
         MAX_REQUEST_BLOCKS >= T::EthSpec::slots_per_epoch() * EPOCHS_PER_BATCH,
         "Max blocks that can be requested in a single batch greater than max allowed blocks in a single request"
     );
-<<<<<<< HEAD
-    // generate the message channel
-    let (sync_send, sync_recv) = mpsc::unbounded_channel::<SyncMessage<T::EthSpec>>();
-    let (delayed_lookups_send, delayed_lookups_recv) =
-        mpsc::channel::<DelayedLookupMessage>(DELAY_QUEUE_CHANNEL_SIZE);
-=======
->>>>>>> 62c91707
 
     // create an instance of the SyncManager
     let network_globals = beacon_processor.network_globals.clone();
     let mut sync_manager = SyncManager {
         chain: beacon_chain.clone(),
         input_channel: sync_recv,
-<<<<<<< HEAD
-        network: SyncNetworkContext::new(
-            network_send,
-            network_globals.clone(),
-            beacon_processor_send,
-            beacon_chain.clone(),
-            log.clone(),
-        ),
-=======
         network: SyncNetworkContext::new(network_send, beacon_processor, log.clone()),
->>>>>>> 62c91707
         range_sync: RangeSync::new(beacon_chain.clone(), log.clone()),
         backfill_sync: BackFillSync::new(beacon_chain.clone(), network_globals, log.clone()),
         block_lookups: BlockLookups::new(
@@ -289,10 +272,6 @@
     // spawn the sync manager thread
     debug!(log_clone, "Sync Manager started");
     executor.spawn(async move { Box::pin(sync_manager.main()).await }, "sync");
-<<<<<<< HEAD
-    sync_send_clone
-=======
->>>>>>> 62c91707
 }
 
 impl<T: BeaconChainTypes> SyncManager<T> {
@@ -621,7 +600,6 @@
             } => {
                 self.rpc_block_received(request_id, peer_id, beacon_block, seen_timestamp);
             }
-<<<<<<< HEAD
             SyncMessage::RpcBlob {
                 request_id,
                 peer_id,
@@ -664,34 +642,10 @@
                         PeerShouldHave::BlockAndBlobs(peer_id),
                         &mut self.network,
                     );
-=======
-            SyncMessage::UnknownBlock(peer_id, block, block_root) => {
-                // If we are not synced or within SLOT_IMPORT_TOLERANCE of the block, ignore
-                if !self.network_globals().sync_state.read().is_synced() {
-                    let head_slot = self.chain.canonical_head.cached_head().head_slot();
-                    let unknown_block_slot = block.slot();
-
-                    // if the block is far in the future, ignore it. If its within the slot tolerance of
-                    // our current head, regardless of the syncing state, fetch it.
-                    if (head_slot >= unknown_block_slot
-                        && head_slot.sub(unknown_block_slot).as_usize() > SLOT_IMPORT_TOLERANCE)
-                        || (head_slot < unknown_block_slot
-                            && unknown_block_slot.sub(head_slot).as_usize() > SLOT_IMPORT_TOLERANCE)
-                    {
-                        return;
-                    }
-                }
-                if self.network_globals().peers.read().is_connected(&peer_id)
-                    && self.network.is_execution_engine_online()
-                {
-                    self.block_lookups
-                        .search_parent(block_root, block, peer_id, &mut self.network);
->>>>>>> 62c91707
                 }
             }
             SyncMessage::MissingGossipBlockComponents(slot, peer_id, block_root) => {
                 // If we are not synced, ignore this block.
-<<<<<<< HEAD
                 if self.synced_and_connected(&peer_id) {
                     if self.should_delay_lookup(slot) {
                         self.block_lookups
@@ -717,11 +671,6 @@
                     .block_lookups
                     .trigger_lookup_by_root(block_root, &mut self.network)
                     .is_err()
-=======
-                if self.network_globals().sync_state.read().is_synced()
-                    && self.network_globals().peers.read().is_connected(&peer_id)
-                    && self.network.is_execution_engine_online()
->>>>>>> 62c91707
                 {
                     // No request was made for block or blob so the lookup is dropped.
                     self.block_lookups.remove_lookup_by_root(block_root);
