--- conflicted
+++ resolved
@@ -136,12 +136,8 @@
     pub async fn process_chain_segment(
         &self,
         sync_type: ChainSegmentProcessId,
-<<<<<<< HEAD
         downloaded_blocks: Vec<BlockWrapper<T::EthSpec>>,
-=======
-        downloaded_blocks: Vec<Arc<SignedBeaconBlock<T::EthSpec>>>,
         notify_execution_layer: NotifyExecutionLayer,
->>>>>>> 6c9de4a5
     ) {
         let result = match sync_type {
             // this a request from the range sync
