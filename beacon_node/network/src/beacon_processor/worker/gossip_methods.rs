--- conflicted
+++ resolved
@@ -21,14 +21,11 @@
 use tokio::sync::mpsc;
 use types::signed_block_and_blobs::BlockWrapper;
 use types::{
-<<<<<<< HEAD
+    ightClientFinalityUpdate,
+    LightClientOptimisticUpdate,
+    SignedBlsToExecutionChange, SignedContributionAndProof, SignedVoluntaryExit, Slot, SubnetId,
     Attestation, AttesterSlashing, BlobsSidecar, EthSpec, Hash256, IndexedAttestation,
     ProposerSlashing, SignedAggregateAndProof, SignedBeaconBlock, SignedBeaconBlockAndBlobsSidecar,
-=======
-    Attestation, AttesterSlashing, EthSpec, Hash256, IndexedAttestation, LightClientFinalityUpdate,
-    LightClientOptimisticUpdate, ProposerSlashing, SignedAggregateAndProof, SignedBeaconBlock,
->>>>>>> 2c7ebc72
-    SignedBlsToExecutionChange, SignedContributionAndProof, SignedVoluntaryExit, Slot, SubnetId,
     SyncCommitteeMessage, SyncSubnetId,
 };
 
