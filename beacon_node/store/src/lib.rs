//! Storage functionality for Lighthouse.
//!
//! Provides the following stores:
//!
//! - `DiskStore`: an on-disk store backed by leveldb. Used in production.
//! - `MemoryStore`: an in-memory store backed by a hash-map. Used for testing.
//!
//! Provides a simple API for storing/retrieving all types that sometimes needs type-hints. See
//! tests for implementation examples.
#[macro_use]
extern crate lazy_static;

pub mod chunked_iter;
pub mod chunked_vector;
pub mod config;
mod errors;
mod forwards_iter;
mod hot_cold_store;
mod impls;
mod leveldb_store;
mod memory_store;
mod metrics;
mod partial_beacon_state;
mod state_batch;

pub mod iter;
pub mod migrate;

use std::sync::Arc;

pub use self::config::StoreConfig;
pub use self::hot_cold_store::{HotColdDB as DiskStore, HotStateSummary};
pub use self::leveldb_store::LevelDB as SimpleDiskStore;
pub use self::memory_store::MemoryStore;
pub use self::migrate::Migrate;
pub use self::partial_beacon_state::PartialBeaconState;
pub use errors::Error;
pub use impls::beacon_state::StorageContainer as BeaconStateStorageContainer;
pub use metrics::scrape_for_metrics;
pub use state_batch::StateBatch;
pub use types::beacon_state::CloneConfig;
pub use types::*;

/// An object capable of storing and retrieving objects implementing `StoreItem`.
///
/// A `Store` is fundamentally backed by a key-value database, however it provides support for
/// columns. A simple column implementation might involve prefixing a key with some bytes unique to
/// each column.
pub trait Store<E: EthSpec>: Sync + Send + Sized + 'static {
    type ForwardsBlockRootsIterator: Iterator<Item = (Hash256, Slot)>;

    /// Retrieve some bytes in `column` with `key`.
    fn get_bytes(&self, column: &str, key: &[u8]) -> Result<Option<Vec<u8>>, Error>;

    /// Store some `value` in `column`, indexed with `key`.
    fn put_bytes(&self, column: &str, key: &[u8], value: &[u8]) -> Result<(), Error>;

    /// Return `true` if `key` exists in `column`.
    fn key_exists(&self, column: &str, key: &[u8]) -> Result<bool, Error>;

    /// Removes `key` from `column`.
    fn key_delete(&self, column: &str, key: &[u8]) -> Result<(), Error>;

    /// Store an item in `Self`.
    fn put<I: StoreItem>(&self, key: &Hash256, item: &I) -> Result<(), Error> {
        item.db_put(self, key)
    }

    /// Retrieve an item from `Self`.
    fn get<I: StoreItem>(&self, key: &Hash256) -> Result<Option<I>, Error> {
        I::db_get(self, key)
    }

    /// Returns `true` if the given key represents an item in `Self`.
    fn exists<I: StoreItem>(&self, key: &Hash256) -> Result<bool, Error> {
        I::db_exists(self, key)
    }

    /// Remove an item from `Self`.
    fn delete<I: StoreItem>(&self, key: &Hash256) -> Result<(), Error> {
        I::db_delete(self, key)
    }

    /// Store a block in the store.
    fn put_block(&self, block_root: &Hash256, block: SignedBeaconBlock<E>) -> Result<(), Error> {
        self.put(block_root, &block)
    }

    /// Fetch a block from the store.
    fn get_block(&self, block_root: &Hash256) -> Result<Option<SignedBeaconBlock<E>>, Error> {
        self.get(block_root)
    }

    /// Store a state in the store.
    fn put_state(&self, state_root: &Hash256, state: BeaconState<E>) -> Result<(), Error>;

    /// Store a state summary in the store.
    // NOTE: this is a hack for the HotColdDb, we could consider splitting this
    // trait and removing the generic `S: Store` types everywhere?
    fn put_state_summary(
        &self,
        state_root: &Hash256,
        summary: HotStateSummary,
    ) -> Result<(), Error> {
        summary.db_put(self, state_root).map_err(Into::into)
    }

    /// Fetch a block from the store.
    fn get_block(&self, block_root: &Hash256) -> Result<Option<SignedBeaconBlock<E>>, Error> {
        self.get(block_root)
    }

    /// Fetch a state from the store.
    fn get_state(
        &self,
        state_root: &Hash256,
        slot: Option<Slot>,
    ) -> Result<Option<BeaconState<E>>, Error>;

<<<<<<< HEAD
=======
    /// Fetch a state from the store, controlling which cache fields are cloned.
    fn get_state_with(
        &self,
        state_root: &Hash256,
        slot: Option<Slot>,
        _clone_config: CloneConfig,
    ) -> Result<Option<BeaconState<E>>, Error> {
        // Default impl ignores config. Overriden in `HotColdDb`.
        self.get_state(state_root, slot)
    }

>>>>>>> 5eb64ec7
    /// (Optionally) Move all data before the frozen slot to the freezer database.
    fn freeze_to_state(
        _store: Arc<Self>,
        _frozen_head_root: Hash256,
        _frozen_head: &BeaconState<E>,
    ) -> Result<(), Error> {
        Ok(())
    }

    /// Get a forwards (slot-ascending) iterator over the beacon block roots since `start_slot`.
    ///
    /// Will be efficient for frozen portions of the database if using `DiskStore`.
    ///
    /// The `end_state` and `end_block_root` are required for backtracking in the post-finalization
    /// part of the chain, and should be usually be set to the current head. Importantly, the
    /// `end_state` must be a state that has had a block applied to it, and the hash of that
    /// block must be `end_block_root`.
    // NOTE: could maybe optimise by getting the `BeaconState` and end block root from a closure, as
    // it's not always required.
    fn forwards_block_roots_iterator(
        store: Arc<Self>,
        start_slot: Slot,
        end_state: BeaconState<E>,
        end_block_root: Hash256,
        spec: &ChainSpec,
    ) -> Self::ForwardsBlockRootsIterator;

    /// Load the most recent ancestor state of `state_root` which lies on an epoch boundary.
    ///
    /// If `state_root` corresponds to an epoch boundary state, then that state itself should be
    /// returned.
    fn load_epoch_boundary_state(
        &self,
        state_root: &Hash256,
    ) -> Result<Option<BeaconState<E>>, Error> {
        // The default implementation is not very efficient, but isn't used in prod.
        // See `HotColdDB` for the optimized implementation.
        if let Some(state) = self.get_state(state_root, None)? {
            let epoch_boundary_slot = state.slot / E::slots_per_epoch() * E::slots_per_epoch();
            if state.slot == epoch_boundary_slot {
                Ok(Some(state))
            } else {
                let epoch_boundary_state_root = state.get_state_root(epoch_boundary_slot)?;
                self.get_state(epoch_boundary_state_root, Some(epoch_boundary_slot))
            }
        } else {
            Ok(None)
        }
    }
}

/// A unique column identifier.
#[derive(Debug, Clone, Copy, PartialEq)]
pub enum DBColumn {
    /// For data related to the database itself.
    BeaconMeta,
    BeaconBlock,
    BeaconState,
    BeaconChain,
    /// For the table mapping restore point numbers to state roots.
    BeaconRestorePoint,
    /// For the mapping from state roots to their slots or summaries.
    BeaconStateSummary,
    BeaconBlockRoots,
    BeaconStateRoots,
    BeaconHistoricalRoots,
    BeaconRandaoMixes,
    DhtEnrs,
}

impl Into<&'static str> for DBColumn {
    /// Returns a `&str` that can be used for keying a key-value data base.
    fn into(self) -> &'static str {
        match self {
            DBColumn::BeaconMeta => "bma",
            DBColumn::BeaconBlock => "blk",
            DBColumn::BeaconState => "ste",
            DBColumn::BeaconChain => "bch",
            DBColumn::BeaconRestorePoint => "brp",
            DBColumn::BeaconStateSummary => "bss",
            DBColumn::BeaconBlockRoots => "bbr",
            DBColumn::BeaconStateRoots => "bsr",
            DBColumn::BeaconHistoricalRoots => "bhr",
            DBColumn::BeaconRandaoMixes => "brm",
            DBColumn::DhtEnrs => "dht",
        }
    }
}

/// An item that may stored in a `Store` by serializing and deserializing from bytes.
pub trait SimpleStoreItem: Sized {
    /// Identifies which column this item should be placed in.
    fn db_column() -> DBColumn;

    /// Serialize `self` as bytes.
    fn as_store_bytes(&self) -> Vec<u8>;

    /// De-serialize `self` from bytes.
    ///
    /// Return an instance of the type and the number of bytes that were read.
    fn from_store_bytes(bytes: &[u8]) -> Result<Self, Error>;
}

/// An item that may be stored in a `Store`.
pub trait StoreItem: Sized {
    /// Store `self`.
    fn db_put<S: Store<E>, E: EthSpec>(&self, store: &S, key: &Hash256) -> Result<(), Error>;

    /// Retrieve an instance of `Self` from `store`.
    fn db_get<S: Store<E>, E: EthSpec>(store: &S, key: &Hash256) -> Result<Option<Self>, Error>;

    /// Return `true` if an instance of `Self` exists in `store`.
    fn db_exists<S: Store<E>, E: EthSpec>(store: &S, key: &Hash256) -> Result<bool, Error>;

    /// Delete an instance of `Self` from `store`.
    fn db_delete<S: Store<E>, E: EthSpec>(store: &S, key: &Hash256) -> Result<(), Error>;
}

impl<T> StoreItem for T
where
    T: SimpleStoreItem,
{
    /// Store `self`.
    fn db_put<S: Store<E>, E: EthSpec>(&self, store: &S, key: &Hash256) -> Result<(), Error> {
        let column = Self::db_column().into();
        let key = key.as_bytes();

        store
            .put_bytes(column, key, &self.as_store_bytes())
            .map_err(Into::into)
    }

    /// Retrieve an instance of `Self`.
    fn db_get<S: Store<E>, E: EthSpec>(store: &S, key: &Hash256) -> Result<Option<Self>, Error> {
        let column = Self::db_column().into();
        let key = key.as_bytes();

        match store.get_bytes(column, key)? {
            Some(bytes) => Ok(Some(Self::from_store_bytes(&bytes[..])?)),
            None => Ok(None),
        }
    }

    /// Return `true` if an instance of `Self` exists in `Store`.
    fn db_exists<S: Store<E>, E: EthSpec>(store: &S, key: &Hash256) -> Result<bool, Error> {
        let column = Self::db_column().into();
        let key = key.as_bytes();

        store.key_exists(column, key)
    }

    /// Delete `self` from the `Store`.
    fn db_delete<S: Store<E>, E: EthSpec>(store: &S, key: &Hash256) -> Result<(), Error> {
        let column = Self::db_column().into();
        let key = key.as_bytes();

        store.key_delete(column, key)
    }
}

#[cfg(test)]
mod tests {
    use super::*;
    use ssz::{Decode, Encode};
    use ssz_derive::{Decode, Encode};
    use tempfile::tempdir;

    #[derive(PartialEq, Debug, Encode, Decode)]
    struct StorableThing {
        a: u64,
        b: u64,
    }

    impl SimpleStoreItem for StorableThing {
        fn db_column() -> DBColumn {
            DBColumn::BeaconBlock
        }

        fn as_store_bytes(&self) -> Vec<u8> {
            self.as_ssz_bytes()
        }

        fn from_store_bytes(bytes: &[u8]) -> Result<Self, Error> {
            Self::from_ssz_bytes(bytes).map_err(Into::into)
        }
    }

    fn test_impl(store: impl Store<MinimalEthSpec>) {
        let key = Hash256::random();
        let item = StorableThing { a: 1, b: 42 };

        assert_eq!(store.exists::<StorableThing>(&key), Ok(false));

        store.put(&key, &item).unwrap();

        assert_eq!(store.exists::<StorableThing>(&key), Ok(true));

        let retrieved = store.get(&key).unwrap().unwrap();
        assert_eq!(item, retrieved);

        store.delete::<StorableThing>(&key).unwrap();

        assert_eq!(store.exists::<StorableThing>(&key), Ok(false));

        assert_eq!(store.get::<StorableThing>(&key), Ok(None));
    }

    #[test]
    fn diskdb() {
        use sloggers::{null::NullLoggerBuilder, Build};

        let hot_dir = tempdir().unwrap();
        let cold_dir = tempdir().unwrap();
        let spec = MinimalEthSpec::default_spec();
        let log = NullLoggerBuilder.build().unwrap();
        let store = DiskStore::open(
            &hot_dir.path(),
            &cold_dir.path(),
            StoreConfig::default(),
            spec,
            log,
        )
        .unwrap();

        test_impl(store);
    }

    #[test]
    fn simplediskdb() {
        let dir = tempdir().unwrap();
        let path = dir.path();
        let store = SimpleDiskStore::open(&path).unwrap();

        test_impl(store);
    }

    #[test]
    fn memorydb() {
        let store = MemoryStore::open();

        test_impl(store);
    }

    #[test]
    fn exists() {
        let store = MemoryStore::<MinimalEthSpec>::open();
        let key = Hash256::random();
        let item = StorableThing { a: 1, b: 42 };

        assert_eq!(store.exists::<StorableThing>(&key).unwrap(), false);

        store.put(&key, &item).unwrap();

        assert_eq!(store.exists::<StorableThing>(&key).unwrap(), true);

        store.delete::<StorableThing>(&key).unwrap();

        assert_eq!(store.exists::<StorableThing>(&key).unwrap(), false);
    }
}<|MERGE_RESOLUTION|>--- conflicted
+++ resolved
@@ -105,11 +105,6 @@
         summary.db_put(self, state_root).map_err(Into::into)
     }
 
-    /// Fetch a block from the store.
-    fn get_block(&self, block_root: &Hash256) -> Result<Option<SignedBeaconBlock<E>>, Error> {
-        self.get(block_root)
-    }
-
     /// Fetch a state from the store.
     fn get_state(
         &self,
@@ -117,8 +112,6 @@
         slot: Option<Slot>,
     ) -> Result<Option<BeaconState<E>>, Error>;
 
-<<<<<<< HEAD
-=======
     /// Fetch a state from the store, controlling which cache fields are cloned.
     fn get_state_with(
         &self,
@@ -130,7 +123,6 @@
         self.get_state(state_root, slot)
     }
 
->>>>>>> 5eb64ec7
     /// (Optionally) Move all data before the frozen slot to the freezer database.
     fn freeze_to_state(
         _store: Arc<Self>,
