use super::*;
use serde::{Deserialize, Serialize};
use ssz_types::FixedVector;
use strum::EnumString;
use superstruct::superstruct;
use types::beacon_block_body::KzgCommitments;
use types::blob_sidecar::BlobsList;
use types::{
<<<<<<< HEAD
    EthSpec, ExecutionBlockHash, ExecutionPayloadCapella, ExecutionPayloadMerge, Transactions,
    Unsigned, VariableList, Withdrawal,
=======
    EthSpec, ExecutionBlockHash, ExecutionPayload, ExecutionPayloadCapella, ExecutionPayloadDeneb,
    ExecutionPayloadMerge, FixedVector, Transactions, Unsigned, VariableList, Withdrawal,
>>>>>>> 57edc0f3
};

#[derive(Debug, PartialEq, Serialize, Deserialize)]
#[serde(rename_all = "camelCase")]
pub struct JsonRequestBody<'a> {
    pub jsonrpc: &'a str,
    pub method: &'a str,
    pub params: serde_json::Value,
    pub id: serde_json::Value,
}

#[derive(Debug, PartialEq, Serialize, Deserialize)]
pub struct JsonError {
    pub code: i64,
    pub message: String,
}

#[derive(Debug, PartialEq, Serialize, Deserialize)]
#[serde(rename_all = "camelCase")]
pub struct JsonResponseBody {
    pub jsonrpc: String,
    #[serde(default)]
    pub error: Option<JsonError>,
    #[serde(default)]
    pub result: serde_json::Value,
    pub id: serde_json::Value,
}

#[derive(Debug, PartialEq, Clone, Serialize, Deserialize)]
#[serde(transparent)]
pub struct TransparentJsonPayloadId(#[serde(with = "serde_utils::bytes_8_hex")] pub PayloadId);

impl From<PayloadId> for TransparentJsonPayloadId {
    fn from(id: PayloadId) -> Self {
        Self(id)
    }
}

impl From<TransparentJsonPayloadId> for PayloadId {
    fn from(wrapper: TransparentJsonPayloadId) -> Self {
        wrapper.0
    }
}

/// On the request, use a transparent wrapper.
pub type JsonPayloadIdRequest = TransparentJsonPayloadId;

/// On the response, expect without the object wrapper (non-transparent).
#[derive(Debug, PartialEq, Serialize, Deserialize)]
#[serde(rename_all = "camelCase")]
pub struct JsonPayloadIdResponse {
    #[serde(with = "serde_utils::bytes_8_hex")]
    pub payload_id: PayloadId,
}

#[superstruct(
    variants(V1, V2, V3),
    variant_attributes(
        derive(Debug, PartialEq, Default, Serialize, Deserialize,),
        serde(bound = "T: EthSpec", rename_all = "camelCase"),
    ),
    cast_error(ty = "Error", expr = "Error::IncorrectStateVariant"),
    partial_getter_error(ty = "Error", expr = "Error::IncorrectStateVariant")
)]
#[derive(Debug, PartialEq, Serialize, Deserialize)]
#[serde(bound = "T: EthSpec", rename_all = "camelCase", untagged)]
pub struct JsonExecutionPayload<T: EthSpec> {
    pub parent_hash: ExecutionBlockHash,
    pub fee_recipient: Address,
    pub state_root: Hash256,
    pub receipts_root: Hash256,
    #[serde(with = "serde_logs_bloom")]
    pub logs_bloom: FixedVector<u8, T::BytesPerLogsBloom>,
    pub prev_randao: Hash256,
    #[serde(with = "serde_utils::u64_hex_be")]
    pub block_number: u64,
    #[serde(with = "serde_utils::u64_hex_be")]
    pub gas_limit: u64,
    #[serde(with = "serde_utils::u64_hex_be")]
    pub gas_used: u64,
    #[serde(with = "serde_utils::u64_hex_be")]
    pub timestamp: u64,
    #[serde(with = "ssz_types::serde_utils::hex_var_list")]
    pub extra_data: VariableList<u8, T::MaxExtraDataBytes>,
    #[serde(with = "serde_utils::u256_hex_be")]
    pub base_fee_per_gas: Uint256,
    pub block_hash: ExecutionBlockHash,
    #[serde(with = "ssz_types::serde_utils::list_of_hex_var_list")]
    pub transactions: Transactions<T>,
    #[superstruct(only(V2, V3))]
    pub withdrawals: VariableList<JsonWithdrawal, T::MaxWithdrawalsPerPayload>,
    #[superstruct(only(V3))]
    #[serde(with = "serde_utils::u64_hex_be")]
    pub blob_gas_used: u64,
    #[superstruct(only(V3))]
    #[serde(with = "serde_utils::u64_hex_be")]
    pub excess_blob_gas: u64,
}

impl<T: EthSpec> From<ExecutionPayloadMerge<T>> for JsonExecutionPayloadV1<T> {
    fn from(payload: ExecutionPayloadMerge<T>) -> Self {
        JsonExecutionPayloadV1 {
            parent_hash: payload.parent_hash,
            fee_recipient: payload.fee_recipient,
            state_root: payload.state_root,
            receipts_root: payload.receipts_root,
            logs_bloom: payload.logs_bloom,
            prev_randao: payload.prev_randao,
            block_number: payload.block_number,
            gas_limit: payload.gas_limit,
            gas_used: payload.gas_used,
            timestamp: payload.timestamp,
            extra_data: payload.extra_data,
            base_fee_per_gas: payload.base_fee_per_gas,
            block_hash: payload.block_hash,
            transactions: payload.transactions,
        }
    }
}
impl<T: EthSpec> From<ExecutionPayloadCapella<T>> for JsonExecutionPayloadV2<T> {
    fn from(payload: ExecutionPayloadCapella<T>) -> Self {
        JsonExecutionPayloadV2 {
            parent_hash: payload.parent_hash,
            fee_recipient: payload.fee_recipient,
            state_root: payload.state_root,
            receipts_root: payload.receipts_root,
            logs_bloom: payload.logs_bloom,
            prev_randao: payload.prev_randao,
            block_number: payload.block_number,
            gas_limit: payload.gas_limit,
            gas_used: payload.gas_used,
            timestamp: payload.timestamp,
            extra_data: payload.extra_data,
            base_fee_per_gas: payload.base_fee_per_gas,
            block_hash: payload.block_hash,
            transactions: payload.transactions,
            withdrawals: payload
                .withdrawals
                .into_iter()
                .map(Into::into)
                .collect::<Vec<_>>()
                .into(),
        }
    }
}
impl<T: EthSpec> From<ExecutionPayloadDeneb<T>> for JsonExecutionPayloadV3<T> {
    fn from(payload: ExecutionPayloadDeneb<T>) -> Self {
        JsonExecutionPayloadV3 {
            parent_hash: payload.parent_hash,
            fee_recipient: payload.fee_recipient,
            state_root: payload.state_root,
            receipts_root: payload.receipts_root,
            logs_bloom: payload.logs_bloom,
            prev_randao: payload.prev_randao,
            block_number: payload.block_number,
            gas_limit: payload.gas_limit,
            gas_used: payload.gas_used,
            timestamp: payload.timestamp,
            extra_data: payload.extra_data,
            base_fee_per_gas: payload.base_fee_per_gas,
            block_hash: payload.block_hash,
            transactions: payload.transactions,
            withdrawals: payload
                .withdrawals
                .into_iter()
                .map(Into::into)
                .collect::<Vec<_>>()
                .into(),
            blob_gas_used: payload.blob_gas_used,
            excess_blob_gas: payload.excess_blob_gas,
        }
    }
}

impl<T: EthSpec> From<ExecutionPayload<T>> for JsonExecutionPayload<T> {
    fn from(execution_payload: ExecutionPayload<T>) -> Self {
        match execution_payload {
            ExecutionPayload::Merge(payload) => JsonExecutionPayload::V1(payload.into()),
            ExecutionPayload::Capella(payload) => JsonExecutionPayload::V2(payload.into()),
            ExecutionPayload::Deneb(payload) => JsonExecutionPayload::V3(payload.into()),
        }
    }
}

impl<T: EthSpec> From<JsonExecutionPayloadV1<T>> for ExecutionPayloadMerge<T> {
    fn from(payload: JsonExecutionPayloadV1<T>) -> Self {
        ExecutionPayloadMerge {
            parent_hash: payload.parent_hash,
            fee_recipient: payload.fee_recipient,
            state_root: payload.state_root,
            receipts_root: payload.receipts_root,
            logs_bloom: payload.logs_bloom,
            prev_randao: payload.prev_randao,
            block_number: payload.block_number,
            gas_limit: payload.gas_limit,
            gas_used: payload.gas_used,
            timestamp: payload.timestamp,
            extra_data: payload.extra_data,
            base_fee_per_gas: payload.base_fee_per_gas,
            block_hash: payload.block_hash,
            transactions: payload.transactions,
        }
    }
}
impl<T: EthSpec> From<JsonExecutionPayloadV2<T>> for ExecutionPayloadCapella<T> {
    fn from(payload: JsonExecutionPayloadV2<T>) -> Self {
        ExecutionPayloadCapella {
            parent_hash: payload.parent_hash,
            fee_recipient: payload.fee_recipient,
            state_root: payload.state_root,
            receipts_root: payload.receipts_root,
            logs_bloom: payload.logs_bloom,
            prev_randao: payload.prev_randao,
            block_number: payload.block_number,
            gas_limit: payload.gas_limit,
            gas_used: payload.gas_used,
            timestamp: payload.timestamp,
            extra_data: payload.extra_data,
            base_fee_per_gas: payload.base_fee_per_gas,
            block_hash: payload.block_hash,
            transactions: payload.transactions,
            withdrawals: payload
                .withdrawals
                .into_iter()
                .map(Into::into)
                .collect::<Vec<_>>()
                .into(),
        }
    }
}
impl<T: EthSpec> From<JsonExecutionPayloadV3<T>> for ExecutionPayloadDeneb<T> {
    fn from(payload: JsonExecutionPayloadV3<T>) -> Self {
        ExecutionPayloadDeneb {
            parent_hash: payload.parent_hash,
            fee_recipient: payload.fee_recipient,
            state_root: payload.state_root,
            receipts_root: payload.receipts_root,
            logs_bloom: payload.logs_bloom,
            prev_randao: payload.prev_randao,
            block_number: payload.block_number,
            gas_limit: payload.gas_limit,
            gas_used: payload.gas_used,
            timestamp: payload.timestamp,
            extra_data: payload.extra_data,
            base_fee_per_gas: payload.base_fee_per_gas,
            block_hash: payload.block_hash,
            transactions: payload.transactions,
            withdrawals: payload
                .withdrawals
                .into_iter()
                .map(Into::into)
                .collect::<Vec<_>>()
                .into(),
            blob_gas_used: payload.blob_gas_used,
            excess_blob_gas: payload.excess_blob_gas,
        }
    }
}

impl<T: EthSpec> From<JsonExecutionPayload<T>> for ExecutionPayload<T> {
    fn from(json_execution_payload: JsonExecutionPayload<T>) -> Self {
        match json_execution_payload {
            JsonExecutionPayload::V1(payload) => ExecutionPayload::Merge(payload.into()),
            JsonExecutionPayload::V2(payload) => ExecutionPayload::Capella(payload.into()),
            JsonExecutionPayload::V3(payload) => ExecutionPayload::Deneb(payload.into()),
        }
    }
}

#[superstruct(
    variants(V1, V2, V3),
    variant_attributes(
        derive(Debug, PartialEq, Serialize, Deserialize),
        serde(bound = "T: EthSpec", rename_all = "camelCase")
    ),
    cast_error(ty = "Error", expr = "Error::IncorrectStateVariant"),
    partial_getter_error(ty = "Error", expr = "Error::IncorrectStateVariant")
)]
#[derive(Debug, PartialEq, Serialize, Deserialize)]
#[serde(untagged)]
pub struct JsonGetPayloadResponse<T: EthSpec> {
    #[superstruct(only(V1), partial_getter(rename = "execution_payload_v1"))]
    pub execution_payload: JsonExecutionPayloadV1<T>,
    #[superstruct(only(V2), partial_getter(rename = "execution_payload_v2"))]
    pub execution_payload: JsonExecutionPayloadV2<T>,
    #[superstruct(only(V3), partial_getter(rename = "execution_payload_v3"))]
    pub execution_payload: JsonExecutionPayloadV3<T>,
    #[serde(with = "serde_utils::u256_hex_be")]
    pub block_value: Uint256,
    #[superstruct(only(V3))]
    pub blobs_bundle: JsonBlobsBundleV1<T>,
    #[superstruct(only(V3))]
    pub should_override_builder: bool,
}

impl<T: EthSpec> From<JsonGetPayloadResponse<T>> for GetPayloadResponse<T> {
    fn from(json_get_payload_response: JsonGetPayloadResponse<T>) -> Self {
        match json_get_payload_response {
            JsonGetPayloadResponse::V1(response) => {
                GetPayloadResponse::Merge(GetPayloadResponseMerge {
                    execution_payload: response.execution_payload.into(),
                    block_value: response.block_value,
                })
            }
            JsonGetPayloadResponse::V2(response) => {
                GetPayloadResponse::Capella(GetPayloadResponseCapella {
                    execution_payload: response.execution_payload.into(),
                    block_value: response.block_value,
                })
            }
            JsonGetPayloadResponse::V3(response) => {
                GetPayloadResponse::Deneb(GetPayloadResponseDeneb {
                    execution_payload: response.execution_payload.into(),
                    block_value: response.block_value,
                    blobs_bundle: response.blobs_bundle.into(),
                    should_override_builder: response.should_override_builder,
                })
            }
        }
    }
}

#[derive(Debug, PartialEq, Clone, Serialize, Deserialize)]
#[serde(rename_all = "camelCase")]
pub struct JsonWithdrawal {
    #[serde(with = "serde_utils::u64_hex_be")]
    pub index: u64,
    #[serde(with = "serde_utils::u64_hex_be")]
    pub validator_index: u64,
    pub address: Address,
    #[serde(with = "serde_utils::u64_hex_be")]
    pub amount: u64,
}

impl From<Withdrawal> for JsonWithdrawal {
    fn from(withdrawal: Withdrawal) -> Self {
        Self {
            index: withdrawal.index,
            validator_index: withdrawal.validator_index,
            address: withdrawal.address,
            amount: withdrawal.amount,
        }
    }
}

impl From<JsonWithdrawal> for Withdrawal {
    fn from(jw: JsonWithdrawal) -> Self {
        Self {
            index: jw.index,
            validator_index: jw.validator_index,
            address: jw.address,
            amount: jw.amount,
        }
    }
}

#[superstruct(
    variants(V1, V2, V3),
    variant_attributes(
        derive(Debug, Clone, PartialEq, Serialize, Deserialize),
        serde(rename_all = "camelCase")
    ),
    cast_error(ty = "Error", expr = "Error::IncorrectStateVariant"),
    partial_getter_error(ty = "Error", expr = "Error::IncorrectStateVariant")
)]
#[derive(Debug, Clone, PartialEq, Serialize, Deserialize)]
#[serde(untagged)]
pub struct JsonPayloadAttributes {
    #[serde(with = "serde_utils::u64_hex_be")]
    pub timestamp: u64,
    pub prev_randao: Hash256,
    pub suggested_fee_recipient: Address,
    #[superstruct(only(V2, V3))]
    pub withdrawals: Vec<JsonWithdrawal>,
    #[superstruct(only(V3))]
    pub parent_beacon_block_root: Hash256,
}

impl From<PayloadAttributes> for JsonPayloadAttributes {
    fn from(payload_atributes: PayloadAttributes) -> Self {
        match payload_atributes {
            PayloadAttributes::V1(pa) => Self::V1(JsonPayloadAttributesV1 {
                timestamp: pa.timestamp,
                prev_randao: pa.prev_randao,
                suggested_fee_recipient: pa.suggested_fee_recipient,
            }),
            PayloadAttributes::V2(pa) => Self::V2(JsonPayloadAttributesV2 {
                timestamp: pa.timestamp,
                prev_randao: pa.prev_randao,
                suggested_fee_recipient: pa.suggested_fee_recipient,
                withdrawals: pa.withdrawals.into_iter().map(Into::into).collect(),
            }),
            PayloadAttributes::V3(pa) => Self::V3(JsonPayloadAttributesV3 {
                timestamp: pa.timestamp,
                prev_randao: pa.prev_randao,
                suggested_fee_recipient: pa.suggested_fee_recipient,
                withdrawals: pa.withdrawals.into_iter().map(Into::into).collect(),
                parent_beacon_block_root: pa.parent_beacon_block_root,
            }),
        }
    }
}

impl From<JsonPayloadAttributes> for PayloadAttributes {
    fn from(json_payload_attributes: JsonPayloadAttributes) -> Self {
        match json_payload_attributes {
            JsonPayloadAttributes::V1(jpa) => Self::V1(PayloadAttributesV1 {
                timestamp: jpa.timestamp,
                prev_randao: jpa.prev_randao,
                suggested_fee_recipient: jpa.suggested_fee_recipient,
            }),
            JsonPayloadAttributes::V2(jpa) => Self::V2(PayloadAttributesV2 {
                timestamp: jpa.timestamp,
                prev_randao: jpa.prev_randao,
                suggested_fee_recipient: jpa.suggested_fee_recipient,
                withdrawals: jpa.withdrawals.into_iter().map(Into::into).collect(),
            }),
            JsonPayloadAttributes::V3(jpa) => Self::V3(PayloadAttributesV3 {
                timestamp: jpa.timestamp,
                prev_randao: jpa.prev_randao,
                suggested_fee_recipient: jpa.suggested_fee_recipient,
                withdrawals: jpa.withdrawals.into_iter().map(Into::into).collect(),
                parent_beacon_block_root: jpa.parent_beacon_block_root,
            }),
        }
    }
}

#[derive(Debug, PartialEq, Serialize, Deserialize)]
#[serde(bound = "E: EthSpec", rename_all = "camelCase")]
pub struct JsonBlobsBundleV1<E: EthSpec> {
    pub commitments: KzgCommitments<E>,
    pub proofs: KzgProofs<E>,
    #[serde(with = "ssz_types::serde_utils::list_of_hex_fixed_vec")]
    pub blobs: BlobsList<E>,
}

impl<E: EthSpec> From<BlobsBundle<E>> for JsonBlobsBundleV1<E> {
    fn from(blobs_bundle: BlobsBundle<E>) -> Self {
        Self {
            commitments: blobs_bundle.commitments,
            proofs: blobs_bundle.proofs,
            blobs: blobs_bundle.blobs,
        }
    }
}
impl<E: EthSpec> From<JsonBlobsBundleV1<E>> for BlobsBundle<E> {
    fn from(json_blobs_bundle: JsonBlobsBundleV1<E>) -> Self {
        Self {
            commitments: json_blobs_bundle.commitments,
            proofs: json_blobs_bundle.proofs,
            blobs: json_blobs_bundle.blobs,
        }
    }
}

#[derive(Debug, PartialEq, Clone, Serialize, Deserialize)]
#[serde(rename_all = "camelCase")]
pub struct JsonForkchoiceStateV1 {
    pub head_block_hash: ExecutionBlockHash,
    pub safe_block_hash: ExecutionBlockHash,
    pub finalized_block_hash: ExecutionBlockHash,
}

impl From<ForkchoiceState> for JsonForkchoiceStateV1 {
    fn from(f: ForkchoiceState) -> Self {
        // Use this verbose deconstruction pattern to ensure no field is left unused.
        let ForkchoiceState {
            head_block_hash,
            safe_block_hash,
            finalized_block_hash,
        } = f;

        Self {
            head_block_hash,
            safe_block_hash,
            finalized_block_hash,
        }
    }
}

impl From<JsonForkchoiceStateV1> for ForkchoiceState {
    fn from(j: JsonForkchoiceStateV1) -> Self {
        // Use this verbose deconstruction pattern to ensure no field is left unused.
        let JsonForkchoiceStateV1 {
            head_block_hash,
            safe_block_hash,
            finalized_block_hash,
        } = j;

        Self {
            head_block_hash,
            safe_block_hash,
            finalized_block_hash,
        }
    }
}

#[derive(Debug, Clone, Copy, PartialEq, Serialize, Deserialize, EnumString)]
#[serde(rename_all = "SCREAMING_SNAKE_CASE")]
#[strum(serialize_all = "SCREAMING_SNAKE_CASE")]
pub enum JsonPayloadStatusV1Status {
    Valid,
    Invalid,
    Syncing,
    Accepted,
    InvalidBlockHash,
}

#[derive(Debug, PartialEq, Clone, Serialize, Deserialize)]
#[serde(rename_all = "camelCase")]
pub struct JsonPayloadStatusV1 {
    pub status: JsonPayloadStatusV1Status,
    pub latest_valid_hash: Option<ExecutionBlockHash>,
    pub validation_error: Option<String>,
}

impl From<PayloadStatusV1Status> for JsonPayloadStatusV1Status {
    fn from(e: PayloadStatusV1Status) -> Self {
        match e {
            PayloadStatusV1Status::Valid => JsonPayloadStatusV1Status::Valid,
            PayloadStatusV1Status::Invalid => JsonPayloadStatusV1Status::Invalid,
            PayloadStatusV1Status::Syncing => JsonPayloadStatusV1Status::Syncing,
            PayloadStatusV1Status::Accepted => JsonPayloadStatusV1Status::Accepted,
            PayloadStatusV1Status::InvalidBlockHash => JsonPayloadStatusV1Status::InvalidBlockHash,
        }
    }
}
impl From<JsonPayloadStatusV1Status> for PayloadStatusV1Status {
    fn from(j: JsonPayloadStatusV1Status) -> Self {
        match j {
            JsonPayloadStatusV1Status::Valid => PayloadStatusV1Status::Valid,
            JsonPayloadStatusV1Status::Invalid => PayloadStatusV1Status::Invalid,
            JsonPayloadStatusV1Status::Syncing => PayloadStatusV1Status::Syncing,
            JsonPayloadStatusV1Status::Accepted => PayloadStatusV1Status::Accepted,
            JsonPayloadStatusV1Status::InvalidBlockHash => PayloadStatusV1Status::InvalidBlockHash,
        }
    }
}

impl From<PayloadStatusV1> for JsonPayloadStatusV1 {
    fn from(p: PayloadStatusV1) -> Self {
        // Use this verbose deconstruction pattern to ensure no field is left unused.
        let PayloadStatusV1 {
            status,
            latest_valid_hash,
            validation_error,
        } = p;

        Self {
            status: status.into(),
            latest_valid_hash,
            validation_error,
        }
    }
}

impl From<JsonPayloadStatusV1> for PayloadStatusV1 {
    fn from(j: JsonPayloadStatusV1) -> Self {
        // Use this verbose deconstruction pattern to ensure no field is left unused.
        let JsonPayloadStatusV1 {
            status,
            latest_valid_hash,
            validation_error,
        } = j;

        Self {
            status: status.into(),
            latest_valid_hash,
            validation_error,
        }
    }
}

#[derive(Debug, PartialEq, Clone, Serialize, Deserialize)]
#[serde(rename_all = "camelCase")]
pub struct JsonForkchoiceUpdatedV1Response {
    pub payload_status: JsonPayloadStatusV1,
    pub payload_id: Option<TransparentJsonPayloadId>,
}

impl From<JsonForkchoiceUpdatedV1Response> for ForkchoiceUpdatedResponse {
    fn from(j: JsonForkchoiceUpdatedV1Response) -> Self {
        // Use this verbose deconstruction pattern to ensure no field is left unused.
        let JsonForkchoiceUpdatedV1Response {
            payload_status: status,
            payload_id,
        } = j;

        Self {
            payload_status: status.into(),
            payload_id: payload_id.map(Into::into),
        }
    }
}
impl From<ForkchoiceUpdatedResponse> for JsonForkchoiceUpdatedV1Response {
    fn from(f: ForkchoiceUpdatedResponse) -> Self {
        // Use this verbose deconstruction pattern to ensure no field is left unused.
        let ForkchoiceUpdatedResponse {
            payload_status: status,
            payload_id,
        } = f;

        Self {
            payload_status: status.into(),
            payload_id: payload_id.map(Into::into),
        }
    }
}

#[derive(Clone, Debug, Serialize, Deserialize)]
#[serde(bound = "E: EthSpec")]
pub struct JsonExecutionPayloadBodyV1<E: EthSpec> {
    #[serde(with = "ssz_types::serde_utils::list_of_hex_var_list")]
    pub transactions: Transactions<E>,
    pub withdrawals: Option<VariableList<JsonWithdrawal, E::MaxWithdrawalsPerPayload>>,
}

impl<E: EthSpec> From<JsonExecutionPayloadBodyV1<E>> for ExecutionPayloadBodyV1<E> {
    fn from(value: JsonExecutionPayloadBodyV1<E>) -> Self {
        Self {
            transactions: value.transactions,
            withdrawals: value.withdrawals.map(|json_withdrawals| {
                Withdrawals::<E>::from(
                    json_withdrawals
                        .into_iter()
                        .map(Into::into)
                        .collect::<Vec<_>>(),
                )
            }),
        }
    }
}

#[derive(Clone, Copy, Debug, PartialEq, Serialize, Deserialize)]
#[serde(rename_all = "camelCase")]
pub struct TransitionConfigurationV1 {
    #[serde(with = "serde_utils::u256_hex_be")]
    pub terminal_total_difficulty: Uint256,
    pub terminal_block_hash: ExecutionBlockHash,
    #[serde(with = "serde_utils::u64_hex_be")]
    pub terminal_block_number: u64,
}

/// Serializes the `logs_bloom` field of an `ExecutionPayload`.
pub mod serde_logs_bloom {
    use super::*;
    use serde::{Deserializer, Serializer};
    use serde_utils::hex::PrefixedHexVisitor;

    pub fn serialize<S, U>(bytes: &FixedVector<u8, U>, serializer: S) -> Result<S::Ok, S::Error>
    where
        S: Serializer,
        U: Unsigned,
    {
        let mut hex_string: String = "0x".to_string();
        hex_string.push_str(&hex::encode(&bytes[..]));

        serializer.serialize_str(&hex_string)
    }

    pub fn deserialize<'de, D, U>(deserializer: D) -> Result<FixedVector<u8, U>, D::Error>
    where
        D: Deserializer<'de>,
        U: Unsigned,
    {
        let vec = deserializer.deserialize_string(PrefixedHexVisitor)?;

        FixedVector::new(vec)
            .map_err(|e| serde::de::Error::custom(format!("invalid logs bloom: {:?}", e)))
    }
}<|MERGE_RESOLUTION|>--- conflicted
+++ resolved
@@ -6,13 +6,8 @@
 use types::beacon_block_body::KzgCommitments;
 use types::blob_sidecar::BlobsList;
 use types::{
-<<<<<<< HEAD
-    EthSpec, ExecutionBlockHash, ExecutionPayloadCapella, ExecutionPayloadMerge, Transactions,
-    Unsigned, VariableList, Withdrawal,
-=======
     EthSpec, ExecutionBlockHash, ExecutionPayload, ExecutionPayloadCapella, ExecutionPayloadDeneb,
-    ExecutionPayloadMerge, FixedVector, Transactions, Unsigned, VariableList, Withdrawal,
->>>>>>> 57edc0f3
+    ExecutionPayloadMerge, Transactions, Unsigned, VariableList, Withdrawal,
 };
 
 #[derive(Debug, PartialEq, Serialize, Deserialize)]
