--- conflicted
+++ resolved
@@ -923,19 +923,11 @@
     pub async fn get_capabilities(&self) -> Result<SupportedApis, Error> {
         Ok(SupportedApis {
             new_payload_v1: true,
-<<<<<<< HEAD
-            new_payload_v2: cfg!(test),
-            forkchoice_updated_v1: true,
-            forkchoice_updated_v2: cfg!(test),
-            get_payload_v1: true,
-            get_payload_v2: cfg!(test),
-=======
             new_payload_v2: true,
             forkchoice_updated_v1: true,
             forkchoice_updated_v2: true,
             get_payload_v1: true,
             get_payload_v2: true,
->>>>>>> d0368b04
             exchange_transition_configuration_v1: true,
         })
     }
