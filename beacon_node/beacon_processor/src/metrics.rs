pub use lighthouse_metrics::*;

lazy_static::lazy_static! {

    /*
     * Gossip processor
     */
    pub static ref BEACON_PROCESSOR_WORK_EVENTS_RX_COUNT: Result<IntCounterVec> = try_create_int_counter_vec(
        "beacon_processor_work_events_rx_count",
        "Count of work events received (but not necessarily processed)",
        &["type"]
    );
    pub static ref BEACON_PROCESSOR_WORK_EVENTS_IGNORED_COUNT: Result<IntCounterVec> = try_create_int_counter_vec(
        "beacon_processor_work_events_ignored_count",
        "Count of work events purposefully ignored",
        &["type"]
    );
    pub static ref BEACON_PROCESSOR_WORK_EVENTS_STARTED_COUNT: Result<IntCounterVec> = try_create_int_counter_vec(
        "beacon_processor_work_events_started_count",
        "Count of work events which have been started by a worker",
        &["type"]
    );
    pub static ref BEACON_PROCESSOR_WORKER_TIME: Result<HistogramVec> = try_create_histogram_vec(
        "beacon_processor_worker_time",
        "Time taken for a worker to fully process some parcel of work.",
        &["type"]
    );
    pub static ref BEACON_PROCESSOR_WORKERS_SPAWNED_TOTAL: Result<IntCounter> = try_create_int_counter(
        "beacon_processor_workers_spawned_total",
        "The number of workers ever spawned by the gossip processing pool."
    );
    pub static ref BEACON_PROCESSOR_WORKERS_ACTIVE_TOTAL: Result<IntGauge> = try_create_int_gauge(
        "beacon_processor_workers_active_total",
        "Count of active workers in the gossip processing pool."
    );
    pub static ref BEACON_PROCESSOR_IDLE_EVENTS_TOTAL: Result<IntCounter> = try_create_int_counter(
        "beacon_processor_idle_events_total",
        "Count of idle events processed by the gossip processor manager."
    );
    pub static ref BEACON_PROCESSOR_EVENT_HANDLING_SECONDS: Result<Histogram> = try_create_histogram(
        "beacon_processor_event_handling_seconds",
        "Time spent handling a new message and allocating it to a queue or worker."
    );
    // Gossip blocks.
    pub static ref BEACON_PROCESSOR_GOSSIP_BLOCK_QUEUE_TOTAL: Result<IntGauge> = try_create_int_gauge(
        "beacon_processor_gossip_block_queue_total",
        "Count of blocks from gossip waiting to be verified."
    );
    // Gossip blobs.
    pub static ref BEACON_PROCESSOR_GOSSIP_BLOB_QUEUE_TOTAL: Result<IntGauge> = try_create_int_gauge(
        "beacon_processor_gossip_blob_queue_total",
        "Count of blobs from gossip waiting to be verified."
    );
    // Gossip data column sidecars.
    pub static ref BEACON_PROCESSOR_GOSSIP_DATA_COLUMN_QUEUE_TOTAL: Result<IntGauge> = try_create_int_gauge(
        "beacon_processor_gossip_data_column_queue_total",
        "Count of data column sidecars from gossip waiting to be verified."
    );
    // Gossip Exits.
    pub static ref BEACON_PROCESSOR_EXIT_QUEUE_TOTAL: Result<IntGauge> = try_create_int_gauge(
        "beacon_processor_exit_queue_total",
        "Count of exits from gossip waiting to be verified."
    );
    // Gossip proposer slashings.
    pub static ref BEACON_PROCESSOR_PROPOSER_SLASHING_QUEUE_TOTAL: Result<IntGauge> = try_create_int_gauge(
        "beacon_processor_proposer_slashing_queue_total",
        "Count of proposer slashings from gossip waiting to be verified."
    );
    // Gossip attester slashings.
    pub static ref BEACON_PROCESSOR_ATTESTER_SLASHING_QUEUE_TOTAL: Result<IntGauge> = try_create_int_gauge(
        "beacon_processor_attester_slashing_queue_total",
        "Count of attester slashings from gossip waiting to be verified."
    );
    // Gossip BLS to execution changes.
    pub static ref BEACON_PROCESSOR_BLS_TO_EXECUTION_CHANGE_QUEUE_TOTAL: Result<IntGauge> = try_create_int_gauge(
        "beacon_processor_bls_to_execution_change_queue_total",
        "Count of address changes from gossip waiting to be verified."
    );
    // Rpc blocks.
    pub static ref BEACON_PROCESSOR_RPC_BLOCK_QUEUE_TOTAL: Result<IntGauge> = try_create_int_gauge(
        "beacon_processor_rpc_block_queue_total",
        "Count of blocks from the rpc waiting to be verified."
    );
    // Rpc blobs.
    pub static ref BEACON_PROCESSOR_RPC_BLOB_QUEUE_TOTAL: Result<IntGauge> = try_create_int_gauge(
        "beacon_processor_rpc_blob_queue_total",
        "Count of blobs from the rpc waiting to be verified."
    );
<<<<<<< HEAD
    pub static ref BEACON_PROCESSOR_RPC_CUSTODY_COLUMN_QUEUE_TOTAL: Result<IntGauge> = try_create_int_gauge(
        "beacon_processor_rpc_custody_column_queue_total",
        "Count of custody columns from the rpc waiting to be imported."
=======
    // Rpc data columns.
    pub static ref BEACON_PROCESSOR_RPC_DATA_COLUMNS_QUEUE_TOTAL: Result<IntGauge> = try_create_int_gauge(
        "beacon_processor_rpc_data_columns_total",
        "Count of data columns from the rpc waiting to be verified."
>>>>>>> bc51e70d
    );
    // Rpc verify data columns
    pub static ref BEACON_PROCESSOR_RPC_VERIFY_DATA_COLUMN_QUEUE_TOTAL: Result<IntGauge> = try_create_int_gauge(
        "beacon_processor_rpc_verify_data_column_queue_total",
        "Count of data columns from the rpc waiting to be verified."
    );
    // Sampling result
    pub static ref BEACON_PROCESSOR_SAMPLING_RESULT_QUEUE_TOTAL: Result<IntGauge> = try_create_int_gauge(
        "beacon_processor_sampling_result_queue_total",
        "Count of sampling results waiting to be processed."
    );
    // Chain segments.
    pub static ref BEACON_PROCESSOR_CHAIN_SEGMENT_QUEUE_TOTAL: Result<IntGauge> = try_create_int_gauge(
        "beacon_processor_chain_segment_queue_total",
        "Count of chain segments from the rpc waiting to be verified."
    );
    pub static ref BEACON_PROCESSOR_BACKFILL_CHAIN_SEGMENT_QUEUE_TOTAL: Result<IntGauge> = try_create_int_gauge(
        "beacon_processor_backfill_chain_segment_queue_total",
        "Count of backfill chain segments from the rpc waiting to be verified."
    );
    // Unaggregated attestations.
    pub static ref BEACON_PROCESSOR_UNAGGREGATED_ATTESTATION_QUEUE_TOTAL: Result<IntGauge> = try_create_int_gauge(
        "beacon_processor_unaggregated_attestation_queue_total",
        "Count of unagg. attestations waiting to be processed."
    );
    // Aggregated attestations.
    pub static ref BEACON_PROCESSOR_AGGREGATED_ATTESTATION_QUEUE_TOTAL: Result<IntGauge> = try_create_int_gauge(
        "beacon_processor_aggregated_attestation_queue_total",
        "Count of agg. attestations waiting to be processed."
    );
    // Sync committee messages.
    pub static ref BEACON_PROCESSOR_SYNC_MESSAGE_QUEUE_TOTAL: Result<IntGauge> = try_create_int_gauge(
        "beacon_processor_sync_message_queue_total",
        "Count of sync committee messages waiting to be processed."
    );
    // Sync contribution.
    pub static ref BEACON_PROCESSOR_SYNC_CONTRIBUTION_QUEUE_TOTAL: Result<IntGauge> = try_create_int_gauge(
        "beacon_processor_sync_contribution_queue_total",
        "Count of sync committee contributions waiting to be processed."
    );
    // HTTP API requests.
    pub static ref BEACON_PROCESSOR_API_REQUEST_P0_QUEUE_TOTAL: Result<IntGauge> = try_create_int_gauge(
        "beacon_processor_api_request_p0_queue_total",
        "Count of P0 HTTP requesets waiting to be processed."
    );
    pub static ref BEACON_PROCESSOR_API_REQUEST_P1_QUEUE_TOTAL: Result<IntGauge> = try_create_int_gauge(
        "beacon_processor_api_request_p1_queue_total",
        "Count of P1 HTTP requesets waiting to be processed."
    );

    /*
     * Attestation reprocessing queue metrics.
     */
    pub static ref BEACON_PROCESSOR_REPROCESSING_QUEUE_TOTAL: Result<IntGaugeVec> =
        try_create_int_gauge_vec(
        "beacon_processor_reprocessing_queue_total",
        "Count of items in a reprocessing queue.",
        &["type"]
    );
    pub static ref BEACON_PROCESSOR_REPROCESSING_QUEUE_EXPIRED_ATTESTATIONS: Result<IntCounter> = try_create_int_counter(
        "beacon_processor_reprocessing_queue_expired_attestations",
        "Number of queued attestations which have expired before a matching block has been found."
    );
    pub static ref BEACON_PROCESSOR_REPROCESSING_QUEUE_MATCHED_ATTESTATIONS: Result<IntCounter> = try_create_int_counter(
        "beacon_processor_reprocessing_queue_matched_attestations",
        "Number of queued attestations where as matching block has been imported."
    );

    /*
     * Light client update reprocessing queue metrics.
     */
    pub static ref BEACON_PROCESSOR_REPROCESSING_QUEUE_EXPIRED_OPTIMISTIC_UPDATES: Result<IntCounter> = try_create_int_counter(
        "beacon_processor_reprocessing_queue_expired_optimistic_updates",
        "Number of queued light client optimistic updates which have expired before a matching block has been found."
    );
    pub static ref BEACON_PROCESSOR_REPROCESSING_QUEUE_MATCHED_OPTIMISTIC_UPDATES: Result<IntCounter> = try_create_int_counter(
        "beacon_processor_reprocessing_queue_matched_optimistic_updates",
        "Number of queued light client optimistic updates where a matching block has been imported."
    );
    // TODO: This should be labeled instead of N single metrics
    pub static ref BEACON_PROCESSOR_REPROCESSING_QUEUE_MATCHED_SAMPLING_REQUESTS: Result<IntCounter> = try_create_int_counter(
        "beacon_processor_reprocessing_queue_matches_sampling_requests",
        "Number of queued sampling requests where a matching block has been imported."
    );

    /// Errors and Debugging Stats
    pub static ref BEACON_PROCESSOR_SEND_ERROR_PER_WORK_TYPE: Result<IntCounterVec> =
        try_create_int_counter_vec(
            "beacon_processor_send_error_per_work_type",
            "Total number of beacon processor send error per work type",
            &["type"]
        );
}<|MERGE_RESOLUTION|>--- conflicted
+++ resolved
@@ -86,16 +86,13 @@
         "beacon_processor_rpc_blob_queue_total",
         "Count of blobs from the rpc waiting to be verified."
     );
-<<<<<<< HEAD
     pub static ref BEACON_PROCESSOR_RPC_CUSTODY_COLUMN_QUEUE_TOTAL: Result<IntGauge> = try_create_int_gauge(
         "beacon_processor_rpc_custody_column_queue_total",
         "Count of custody columns from the rpc waiting to be imported."
-=======
     // Rpc data columns.
     pub static ref BEACON_PROCESSOR_RPC_DATA_COLUMNS_QUEUE_TOTAL: Result<IntGauge> = try_create_int_gauge(
         "beacon_processor_rpc_data_columns_total",
         "Count of data columns from the rpc waiting to be verified."
->>>>>>> bc51e70d
     );
     // Rpc verify data columns
     pub static ref BEACON_PROCESSOR_RPC_VERIFY_DATA_COLUMN_QUEUE_TOTAL: Result<IntGauge> = try_create_int_gauge(
