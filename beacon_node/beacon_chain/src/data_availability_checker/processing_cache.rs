use crate::data_availability_checker::AvailabilityView;
use ssz_types::FixedVector;
use std::collections::hash_map::Entry;
use std::collections::HashMap;
use std::sync::Arc;
use types::beacon_block_body::KzgCommitmentOpts;
use types::{EthSpec, Hash256, SignedBeaconBlock};

/// This cache is used only for gossip blocks/blobs and single block/blob lookups, to give req/resp
/// a view of what we have and what we require. This cache serves a slightly different purpose than
/// gossip caches because it allows us to process duplicate blobs that are valid in gossip.
/// See `AvailabilityView`'s trait definition.
#[derive(Default)]
pub struct ProcessingCache<E: EthSpec> {
    processing_cache: HashMap<Hash256, ProcessingComponents<E>>,
}

impl<E: EthSpec> ProcessingCache<E> {
    pub fn get(&self, block_root: &Hash256) -> Option<&ProcessingComponents<E>> {
        self.processing_cache.get(block_root)
    }
    pub fn entry(&mut self, block_root: Hash256) -> Entry<'_, Hash256, ProcessingComponents<E>> {
        self.processing_cache.entry(block_root)
    }
    pub fn remove(&mut self, block_root: &Hash256) {
        self.processing_cache.remove(block_root);
    }
    pub fn has_block(&self, block_root: &Hash256) -> bool {
        self.processing_cache
            .get(block_root)
            .map_or(false, |b| b.block_exists())
    }
    pub fn len(&self) -> usize {
        self.processing_cache.len()
    }
}

#[derive(Default, Debug, Clone)]
pub struct ProcessingComponents<E: EthSpec> {
    /// Blobs required for a block can only be known if we have seen the block. So `Some` here
    /// means we've seen it, a `None` means we haven't. The `kzg_commitments` value helps us figure
    /// out whether incoming blobs actually match the block.
    pub block: Option<Arc<SignedBeaconBlock<E>>>,
    /// `KzgCommitments` for blobs are always known, even if we haven't seen the block. See
    /// `AvailabilityView`'s trait definition for more details.
    pub blob_commitments: KzgCommitmentOpts<E>,
    // TODO(das): `KzgCommitments` are available in every data column sidecar, hence it may not be useful to store them
    // again here and a `()` may be sufficient to indicate what we have.
    pub data_column_opts: FixedVector<Option<()>, E::DataColumnCount>,
}

impl<E: EthSpec> ProcessingComponents<E> {
<<<<<<< HEAD
    pub fn new(slot: Slot) -> Self {
        Self {
            slot,
            block: None,
            blob_commitments: KzgCommitmentOpts::<E>::default(),
            data_column_opts: FixedVector::default(),
        }
=======
    pub fn new() -> Self {
        Self::default()
>>>>>>> 32be063f
    }
}

// Not safe for use outside of tests as this always required a slot.
#[cfg(test)]
impl<E: EthSpec> ProcessingComponents<E> {
    pub fn empty(_block_root: Hash256) -> Self {
        Self {
            block: None,
            blob_commitments: KzgCommitmentOpts::<E>::default(),
            data_column_opts: FixedVector::default(),
        }
    }
}<|MERGE_RESOLUTION|>--- conflicted
+++ resolved
@@ -50,18 +50,8 @@
 }
 
 impl<E: EthSpec> ProcessingComponents<E> {
-<<<<<<< HEAD
-    pub fn new(slot: Slot) -> Self {
-        Self {
-            slot,
-            block: None,
-            blob_commitments: KzgCommitmentOpts::<E>::default(),
-            data_column_opts: FixedVector::default(),
-        }
-=======
     pub fn new() -> Self {
         Self::default()
->>>>>>> 32be063f
     }
 }
 
