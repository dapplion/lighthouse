--- conflicted
+++ resolved
@@ -8,7 +8,7 @@
 use ssz_types::FixedVector;
 use std::sync::Arc;
 use types::beacon_block_body::KzgCommitments;
-use types::{BlobSidecar, DataColumnSidecar, EthSpec, SignedBeaconBlock};
+use types::{BlobSidecar, EthSpec, SignedBeaconBlock};
 
 /// Defines an interface for managing data availability with two key invariants:
 ///
@@ -274,19 +274,6 @@
     verified_data_columns
 );
 
-<<<<<<< HEAD
-impl_availability_view!(
-    ChildComponents,
-    Arc<SignedBeaconBlock<E>>,
-    Arc<BlobSidecar<E>>,
-    Arc<DataColumnSidecar<E>>,
-    downloaded_block,
-    downloaded_blobs,
-    downloaded_data_columns
-);
-
-=======
->>>>>>> 32be063f
 pub trait GetCommitments<E: EthSpec> {
     fn get_commitments(&self) -> KzgCommitments<E>;
 }
