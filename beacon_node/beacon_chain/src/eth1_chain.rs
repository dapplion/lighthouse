use crate::metrics;
use eth1::{Config as Eth1Config, Eth1Block, Service as HttpService};
use eth2_hashing::hash;
use exit_future::Exit;
use futures::Future;
<<<<<<< HEAD
use slog::{debug, trace, warn, Logger};
=======
use integer_sqrt::IntegerSquareRoot;
use rand::prelude::*;
use slog::{crit, debug, error, trace, Logger};
use ssz_derive::{Decode, Encode};
>>>>>>> f267bf2a
use state_processing::per_block_processing::get_new_eth1_data;
use std::cmp::Ordering;
use std::collections::HashMap;
use std::iter::DoubleEndedIterator;
use std::marker::PhantomData;
use std::sync::Arc;
use store::{Error as StoreError, Store};
use types::{
    BeaconState, BeaconStateError, ChainSpec, Deposit, Eth1Data, EthSpec, Hash256, Slot, Unsigned,
    DEPOSIT_TREE_DEPTH,
};

type BlockNumber = u64;
type Eth1DataVoteCount = HashMap<(Eth1Data, BlockNumber), u64>;

#[derive(Debug, PartialEq)]
pub enum Error {
    /// Unable to return an Eth1Data for the given epoch.
    EpochUnavailable,
    /// An error from the backend service (e.g., the web3 data fetcher).
    BackendError(String),
    /// The deposit index of the state is higher than the deposit contract. This is a critical
    /// consensus error.
    DepositIndexTooHigh,
    /// The current state was unable to return the root for the state at the start of the eth1
    /// voting period.
    UnableToGetPreviousStateRoot(BeaconStateError),
    /// The state required to find the previous eth1 block was not found in the store.
    PreviousStateNotInDB(Hash256),
    /// There was an error accessing an object in the database.
    StoreError(StoreError),
    /// The eth1 head block at the start of the eth1 voting period is unknown.
    ///
    /// The eth1 caches are likely stale.
    UnknownVotingPeriodHead,
    /// The block that was previously voted into the state is unknown.
    ///
    /// The eth1 caches are stale, or a junk value was voted into the chain.
    UnknownPreviousEth1BlockHash,
}

#[derive(Encode, Decode, Clone)]
pub struct SszEth1 {
    use_dummy_backend: bool,
    backend_bytes: Vec<u8>,
}

/// Holds an `Eth1ChainBackend` and serves requests from the `BeaconChain`.
pub struct Eth1Chain<T, E, S>
where
    T: Eth1ChainBackend<E, S>,
    E: EthSpec,
    S: Store<E>,
{
    backend: T,
    /// When `true`, the backend will be ignored and dummy data from the 2019 Canada interop method
    /// will be used instead.
    pub use_dummy_backend: bool,
    _phantom: PhantomData<(E, S)>,
}

impl<T, E, S> Eth1Chain<T, E, S>
where
    T: Eth1ChainBackend<E, S>,
    E: EthSpec,
    S: Store<E>,
{
    pub fn new(backend: T) -> Self {
        Self {
            backend,
            use_dummy_backend: false,
            _phantom: PhantomData,
        }
    }

    /// Returns the `Eth1Data` that should be included in a block being produced for the given
    /// `state`.
    pub fn eth1_data_for_block_production(
        &self,
        state: &BeaconState<E>,
        spec: &ChainSpec,
    ) -> Result<Eth1Data, Error> {
        if self.use_dummy_backend {
            let dummy_backend: DummyEth1ChainBackend<E, S> = DummyEth1ChainBackend::default();
            dummy_backend.eth1_data(state, spec)
        } else {
            self.backend.eth1_data(state, spec)
        }
    }

    /// Returns a list of `Deposits` that may be included in a block.
    ///
    /// Including all of the returned `Deposits` in a block should _not_ cause it to become
    /// invalid (i.e., this function should respect the maximum).
    ///
    /// `eth1_data_vote` is the `Eth1Data` that the block producer would include in their
    /// block. This vote may change the `state.eth1_data` value, which would change the deposit
    /// count and therefore change the output of this function.
    pub fn deposits_for_block_inclusion(
        &self,
        state: &BeaconState<E>,
        eth1_data_vote: &Eth1Data,
        spec: &ChainSpec,
    ) -> Result<Vec<Deposit>, Error> {
        if self.use_dummy_backend {
            let dummy_backend: DummyEth1ChainBackend<E, S> = DummyEth1ChainBackend::default();
            dummy_backend.queued_deposits(state, eth1_data_vote, spec)
        } else {
            self.backend.queued_deposits(state, eth1_data_vote, spec)
        }
    }

    /// Instantiate `Eth1Chain` from a persisted `SszEth1`.
    ///
    /// The `Eth1Chain` will have the same caches as the persisted `SszEth1`.
    pub fn from_ssz_container(
        ssz_container: &SszEth1,
        config: Eth1Config,
        store: Arc<S>,
        log: &Logger,
    ) -> Result<Self, String> {
        let backend =
            Eth1ChainBackend::from_bytes(&ssz_container.backend_bytes, config, store, log.clone())?;
        Ok(Self {
            use_dummy_backend: ssz_container.use_dummy_backend,
            backend,
            _phantom: PhantomData,
        })
    }

    /// Return a `SszEth1` containing the state of `Eth1Chain`.
    pub fn as_ssz_container(&self) -> SszEth1 {
        SszEth1 {
            use_dummy_backend: self.use_dummy_backend,
            backend_bytes: self.backend.as_bytes(),
        }
    }
}

pub trait Eth1ChainBackend<T: EthSpec, S: Store<T>>: Sized + Send + Sync {
    /// Returns the `Eth1Data` that should be included in a block being produced for the given
    /// `state`.
    fn eth1_data(&self, beacon_state: &BeaconState<T>, spec: &ChainSpec)
        -> Result<Eth1Data, Error>;

    /// Returns all `Deposits` between `state.eth1_deposit_index` and
    /// `state.eth1_data.deposit_count`.
    ///
    /// # Note:
    ///
    /// It is possible that not all returned `Deposits` can be included in a block. E.g., there may
    /// be more than `MAX_DEPOSIT_COUNT` or the churn may be too high.
    fn queued_deposits(
        &self,
        beacon_state: &BeaconState<T>,
        eth1_data_vote: &Eth1Data,
        spec: &ChainSpec,
    ) -> Result<Vec<Deposit>, Error>;

    /// Encode the `Eth1ChainBackend` instance to bytes.
    fn as_bytes(&self) -> Vec<u8>;

    /// Create a `Eth1ChainBackend` instance given encoded bytes.
    fn from_bytes(
        bytes: &[u8],
        config: Eth1Config,
        store: Arc<S>,
        log: Logger,
    ) -> Result<Self, String>;
}

/// Provides a simple, testing-only backend that generates deterministic, meaningless eth1 data.
///
/// Never creates deposits, therefore the validator set is static.
///
/// This was used in the 2019 Canada interop workshops.
pub struct DummyEth1ChainBackend<T: EthSpec, S: Store<T>>(PhantomData<(T, S)>);

impl<T: EthSpec, S: Store<T>> Eth1ChainBackend<T, S> for DummyEth1ChainBackend<T, S> {
    /// Produce some deterministic junk based upon the current epoch.
    fn eth1_data(&self, state: &BeaconState<T>, _spec: &ChainSpec) -> Result<Eth1Data, Error> {
        let current_epoch = state.current_epoch();
        let slots_per_voting_period = T::slots_per_eth1_voting_period() as u64;
        let current_voting_period: u64 = current_epoch.as_u64() / slots_per_voting_period;

        let deposit_root = hash(&int_to_bytes32(current_voting_period));
        let block_hash = hash(&deposit_root);

        Ok(Eth1Data {
            deposit_root: Hash256::from_slice(&deposit_root),
            deposit_count: state.eth1_deposit_index,
            block_hash: Hash256::from_slice(&block_hash),
        })
    }

    /// The dummy back-end never produces deposits.
    fn queued_deposits(
        &self,
        _: &BeaconState<T>,
        _: &Eth1Data,
        _: &ChainSpec,
    ) -> Result<Vec<Deposit>, Error> {
        Ok(vec![])
    }

    /// Return empty Vec<u8> for dummy backend.
    fn as_bytes(&self) -> Vec<u8> {
        Vec::new()
    }

    /// Create dummy eth1 backend.
    fn from_bytes(
        _bytes: &[u8],
        _config: Eth1Config,
        _store: Arc<S>,
        _log: Logger,
    ) -> Result<Self, String> {
        Ok(Self(PhantomData))
    }
}

impl<T: EthSpec, S: Store<T>> Default for DummyEth1ChainBackend<T, S> {
    fn default() -> Self {
        Self(PhantomData)
    }
}

/// Maintains a cache of eth1 blocks and deposits and provides functions to allow block producers
/// to include new deposits and vote on `Eth1Data`.
///
/// The `core` connects to some external eth1 client (e.g., Parity/Geth) and polls it for
/// information.
#[derive(Clone)]
pub struct CachingEth1Backend<T: EthSpec, S> {
    pub core: HttpService,
    store: Arc<S>,
    log: Logger,
    _phantom: PhantomData<T>,
}

impl<T: EthSpec, S: Store<T>> CachingEth1Backend<T, S> {
    /// Instantiates `self` with empty caches.
    ///
    /// Does not connect to the eth1 node or start any tasks to keep the cache updated.
    pub fn new(config: Eth1Config, log: Logger, store: Arc<S>) -> Self {
        Self {
            core: HttpService::new(config, log.clone()),
            store,
            log,
            _phantom: PhantomData,
        }
    }

    /// Starts the routine which connects to the external eth1 node and updates the caches.
    pub fn start(&self, exit: Exit) -> impl Future<Item = (), Error = ()> {
        self.core.auto_update(exit)
    }

    /// Instantiates `self` from an existing service.
    pub fn from_service(service: HttpService, store: Arc<S>) -> Self {
        Self {
            log: service.log.clone(),
            core: service,
            store,
            _phantom: PhantomData,
        }
    }
}

impl<T: EthSpec, S: Store<T>> Eth1ChainBackend<T, S> for CachingEth1Backend<T, S> {
    fn eth1_data(&self, state: &BeaconState<T>, spec: &ChainSpec) -> Result<Eth1Data, Error> {
        let period = T::SlotsPerEth1VotingPeriod::to_u64();
        let voting_period_start_slot = (state.slot / period) * period;
        let voting_period_start_seconds = slot_start_seconds::<T>(
            state.genesis_time,
            spec.milliseconds_per_slot,
            voting_period_start_slot,
        );

        let blocks = self.core.blocks().read();

        let votes_to_consider =
            get_votes_to_consider(blocks.iter(), voting_period_start_seconds, spec);

        trace!(
            self.log,
            "Found eth1 data votes_to_consider";
            "votes_to_consider" => votes_to_consider.len(),
        );
        let valid_votes = collect_valid_votes(state, &votes_to_consider);

        let eth1_data = if let Some(eth1_data) = find_winning_vote(valid_votes) {
            eth1_data
        } else {
            // In this case, there are no valid votes available.
            //
            // Here we choose the eth1_data corresponding to the latest block in our voting window.
            // If no votes exist, choose `state.eth1_data` as default vote.
            let default_vote = votes_to_consider
                .iter()
<<<<<<< HEAD
                .max_by(|(_, x), (_, y)| x.cmp(y))
                .map(|vote| {
                    let vote = vote.0.clone();
                    debug!(
=======
                .rev()
                .skip_while(|eth1_block| eth1_block.timestamp > voting_period_start_seconds)
                .nth(eth1_follow_distance as usize)
                .map(|block| {
                    trace!(
>>>>>>> f267bf2a
                        self.log,
                        "No valid eth1_data votes";
                        "outcome" => "Casting vote corresponding to last candidate eth1 block",
                    );
                    vote
                })
                .unwrap_or_else(|| {
                    let vote = state.eth1_data.clone();
                    warn!(
                        self.log,
                        "No valid eth1_data votes, `votes_to_consider` empty";
                        "lowest_block_number" => self.core.lowest_block_number(),
                        "earliest_block_timestamp" => self.core.earliest_block_timestamp(),
                        "genesis_time" => state.genesis_time,
                        "outcome" => "casting `state.eth1_data` as eth1 vote"
                    );
                    metrics::inc_counter(&metrics::DEFAULT_ETH1_VOTES);
                    vote
                });
            default_vote
        };

        debug!(
            self.log,
            "Produced vote for eth1 chain";
            "deposit_root" => format!("{:?}", eth1_data.deposit_root),
            "deposit_count" => eth1_data.deposit_count,
            "block_hash" => format!("{:?}", eth1_data.block_hash),
        );

        Ok(eth1_data)
    }

    fn queued_deposits(
        &self,
        state: &BeaconState<T>,
        eth1_data_vote: &Eth1Data,
        _spec: &ChainSpec,
    ) -> Result<Vec<Deposit>, Error> {
        let deposit_index = state.eth1_deposit_index;
        let deposit_count = if let Some(new_eth1_data) = get_new_eth1_data(state, eth1_data_vote) {
            new_eth1_data.deposit_count
        } else {
            state.eth1_data.deposit_count
        };

        match deposit_index.cmp(&deposit_count) {
            Ordering::Greater => Err(Error::DepositIndexTooHigh),
            Ordering::Equal => Ok(vec![]),
            Ordering::Less => {
                let next = deposit_index;
                let last = std::cmp::min(deposit_count, next + T::MaxDeposits::to_u64());

                self.core
                    .deposits()
                    .read()
                    .cache
                    .get_deposits(next, last, deposit_count, DEPOSIT_TREE_DEPTH)
                    .map_err(|e| Error::BackendError(format!("Failed to get deposits: {:?}", e)))
                    .map(|(_deposit_root, deposits)| deposits)
            }
        }
    }

    /// Return encoded byte representation of the block and deposit caches.
    fn as_bytes(&self) -> Vec<u8> {
        self.core.as_bytes()
    }

    /// Recover the cached backend from encoded bytes.
    fn from_bytes(
        bytes: &[u8],
        config: Eth1Config,
        store: Arc<S>,
        log: Logger,
    ) -> Result<Self, String> {
        let inner = HttpService::from_bytes(bytes, config, log.clone())?;
        Ok(Self {
            core: inner,
            store,
            log,
            _phantom: PhantomData,
        })
    }
}

/// Get all votes from eth1 blocks which are in the list of candidate blocks for the
/// current eth1 voting period.
///
/// Returns a hashmap of `Eth1Data` to its associated eth1 `block_number`.
fn get_votes_to_consider<'a, I>(
    blocks: I,
    voting_period_start_seconds: u64,
    spec: &ChainSpec,
) -> HashMap<Eth1Data, u64>
where
    I: DoubleEndedIterator<Item = &'a Eth1Block> + Clone,
{
    blocks
        .rev()
        .skip_while(|eth1_block| !is_candidate_block(eth1_block, voting_period_start_seconds, spec))
        .take_while(|eth1_block| is_candidate_block(eth1_block, voting_period_start_seconds, spec))
        .filter_map(|eth1_block| {
            eth1_block
                .clone()
                .eth1_data()
                .map(|eth1_data| (eth1_data, eth1_block.number))
        })
        .collect()
}

/// Collect all valid votes that are cast during the current voting period.
/// Return hashmap with count of each vote cast.
fn collect_valid_votes<T: EthSpec>(
    state: &BeaconState<T>,
    votes_to_consider: &HashMap<Eth1Data, BlockNumber>,
) -> Eth1DataVoteCount {
    let mut valid_votes = HashMap::new();
    state
        .eth1_data_votes
        .iter()
        .filter_map(|vote| {
            if let Some(block_num) = votes_to_consider.get(vote) {
                Some((vote.clone(), *block_num))
            } else {
                None
            }
        })
        .for_each(|(eth1_data, block_number)| {
            valid_votes
                .entry((eth1_data, block_number))
                .and_modify(|count| *count += 1)
                .or_insert(1_u64);
        });
    valid_votes
}

/// Selects the winning vote from `valid_votes`.
fn find_winning_vote(valid_votes: Eth1DataVoteCount) -> Option<Eth1Data> {
    valid_votes
        .iter()
        .max_by_key(|((_eth1_data, block_number), vote_count)| (*vote_count, block_number))
        .map(|((eth1_data, _), _)| eth1_data.clone())
}

/// Returns `int` as little-endian bytes with a length of 32.
fn int_to_bytes32(int: u64) -> Vec<u8> {
    let mut vec = int.to_le_bytes().to_vec();
    vec.resize(32, 0);
    vec
}

/// Returns the unix-epoch seconds at the start of the given `slot`.
fn slot_start_seconds<T: EthSpec>(
    genesis_unix_seconds: u64,
    milliseconds_per_slot: u64,
    slot: Slot,
) -> u64 {
    genesis_unix_seconds + slot.as_u64() * milliseconds_per_slot / 1_000
}

/// Returns a boolean denoting if a given `Eth1Block` is a candidate for `Eth1Data` calculation
/// at the timestamp `period_start`.
///
/// Note: `period_start` needs to be atleast (`spec.seconds_per_eth1_block * spec.eth1_follow_distance * 2`)
/// for this function to return meaningful values.
fn is_candidate_block(block: &Eth1Block, period_start: u64, spec: &ChainSpec) -> bool {
    block.timestamp
        <= period_start.saturating_sub(spec.seconds_per_eth1_block * spec.eth1_follow_distance)
        && block.timestamp
            >= period_start
                .saturating_sub(spec.seconds_per_eth1_block * spec.eth1_follow_distance * 2)
}

#[cfg(test)]
mod test {
    use super::*;
    use environment::null_logger;
    use std::iter::FromIterator;
    use types::{test_utils::DepositTestTask, MinimalEthSpec};

    type E = MinimalEthSpec;

    fn get_eth1_data(i: u64) -> Eth1Data {
        Eth1Data {
            block_hash: Hash256::from_low_u64_be(i),
            deposit_root: Hash256::from_low_u64_be(u64::max_value() - i),
            deposit_count: i,
        }
    }

    fn get_voting_period_start_seconds(state: &BeaconState<E>, spec: &ChainSpec) -> u64 {
        let period = <E as EthSpec>::SlotsPerEth1VotingPeriod::to_u64();
        let voting_period_start_slot = (state.slot / period) * period;
        slot_start_seconds::<E>(
            state.genesis_time,
            spec.milliseconds_per_slot,
            voting_period_start_slot,
        )
    }

    #[test]
    fn slot_start_time() {
        let zero_sec = 0;
        assert_eq!(slot_start_seconds::<E>(100, zero_sec, Slot::new(2)), 100);

        let half_sec = 500;
        assert_eq!(slot_start_seconds::<E>(100, half_sec, Slot::new(0)), 100);
        assert_eq!(slot_start_seconds::<E>(100, half_sec, Slot::new(1)), 100);
        assert_eq!(slot_start_seconds::<E>(100, half_sec, Slot::new(2)), 101);
        assert_eq!(slot_start_seconds::<E>(100, half_sec, Slot::new(3)), 101);

        let one_sec = 1_000;
        assert_eq!(slot_start_seconds::<E>(100, one_sec, Slot::new(0)), 100);
        assert_eq!(slot_start_seconds::<E>(100, one_sec, Slot::new(1)), 101);
        assert_eq!(slot_start_seconds::<E>(100, one_sec, Slot::new(2)), 102);

        let three_sec = 3_000;
        assert_eq!(slot_start_seconds::<E>(100, three_sec, Slot::new(0)), 100);
        assert_eq!(slot_start_seconds::<E>(100, three_sec, Slot::new(1)), 103);
        assert_eq!(slot_start_seconds::<E>(100, three_sec, Slot::new(2)), 106);
    }

    fn get_eth1_block(timestamp: u64, number: u64) -> Eth1Block {
        Eth1Block {
            number,
            timestamp,
            hash: Hash256::from_low_u64_be(number),
            deposit_root: Some(Hash256::from_low_u64_be(number)),
            deposit_count: Some(number),
        }
    }

    mod eth1_chain_json_backend {
        use super::*;
        use eth1::DepositLog;
        use store::MemoryStore;
        use types::test_utils::{generate_deterministic_keypair, TestingDepositBuilder};

        fn get_eth1_chain() -> Eth1Chain<CachingEth1Backend<E, MemoryStore<E>>, E, MemoryStore<E>> {
            let eth1_config = Eth1Config {
                ..Eth1Config::default()
            };

            let log = null_logger().unwrap();
            let store = Arc::new(MemoryStore::open());
            Eth1Chain::new(CachingEth1Backend::new(eth1_config, log, store))
        }

        fn get_deposit_log(i: u64, spec: &ChainSpec) -> DepositLog {
            let keypair = generate_deterministic_keypair(i as usize);
            let mut builder =
                TestingDepositBuilder::new(keypair.pk.clone(), spec.max_effective_balance);
            builder.sign(DepositTestTask::Valid, &keypair, spec);
            let deposit_data = builder.build().data;

            DepositLog {
                deposit_data,
                block_number: i,
                index: i,
            }
        }

        #[test]
        fn deposits_empty_cache() {
            let spec = &E::default_spec();

            let eth1_chain = get_eth1_chain();

            assert_eq!(
                eth1_chain.use_dummy_backend, false,
                "test should not use dummy backend"
            );

            let mut state: BeaconState<E> = BeaconState::new(0, get_eth1_data(0), &spec);
            state.eth1_deposit_index = 0;
            state.eth1_data.deposit_count = 0;

            assert!(
                eth1_chain
                    .deposits_for_block_inclusion(&state, &Eth1Data::default(), spec)
                    .is_ok(),
                "should succeed if cache is empty but no deposits are required"
            );

            state.eth1_data.deposit_count = 1;

            assert!(
                eth1_chain
                    .deposits_for_block_inclusion(&state, &Eth1Data::default(), spec)
                    .is_err(),
                "should fail to get deposits if required, but cache is empty"
            );
        }

        #[test]
        fn deposits_with_cache() {
            let spec = &E::default_spec();

            let eth1_chain = get_eth1_chain();
            let max_deposits = <E as EthSpec>::MaxDeposits::to_u64();

            assert_eq!(
                eth1_chain.use_dummy_backend, false,
                "test should not use dummy backend"
            );

            let deposits: Vec<_> = (0..max_deposits + 2)
                .map(|i| get_deposit_log(i, spec))
                .inspect(|log| {
                    eth1_chain
                        .backend
                        .core
                        .deposits()
                        .write()
                        .cache
                        .insert_log(log.clone())
                        .expect("should insert log")
                })
                .collect();

            assert_eq!(
                eth1_chain.backend.core.deposits().write().cache.len(),
                deposits.len(),
                "cache should store all logs"
            );

            let mut state: BeaconState<E> = BeaconState::new(0, get_eth1_data(0), &spec);
            state.eth1_deposit_index = 0;
            state.eth1_data.deposit_count = 0;

            assert!(
                eth1_chain
                    .deposits_for_block_inclusion(&state, &Eth1Data::default(), spec)
                    .is_ok(),
                "should succeed if no deposits are required"
            );

            (0..3).for_each(|initial_deposit_index| {
                state.eth1_deposit_index = initial_deposit_index as u64;

                (initial_deposit_index..deposits.len()).for_each(|i| {
                    state.eth1_data.deposit_count = i as u64;

                    let deposits_for_inclusion = eth1_chain
<<<<<<< HEAD
                        .deposits_for_block_inclusion(&state, &Eth1Data::default(), spec)
                        .expect(&format!("should find deposit for {}", i));
=======
                        .deposits_for_block_inclusion(&state, &random_eth1_data(), spec)
                        .unwrap_or_else(|_| panic!("should find deposit for {}", i));
>>>>>>> f267bf2a

                    let expected_len =
                        std::cmp::min(i - initial_deposit_index, max_deposits as usize);

                    assert_eq!(
                        deposits_for_inclusion.len(),
                        expected_len,
                        "should find {} deposits",
                        expected_len
                    );

                    let deposit_data_for_inclusion: Vec<_> = deposits_for_inclusion
                        .into_iter()
                        .map(|deposit| deposit.data)
                        .collect();

                    let expected_deposit_data: Vec<_> = deposits[initial_deposit_index
                        ..std::cmp::min(initial_deposit_index + expected_len, deposits.len())]
                        .iter()
                        .map(|log| log.deposit_data.clone())
                        .collect();

                    assert_eq!(
                        deposit_data_for_inclusion, expected_deposit_data,
                        "should find the correct deposits for {}",
                        i
                    );
                });
            })
        }

        #[test]
        fn eth1_data_empty_cache() {
            let spec = &E::default_spec();

            let eth1_chain = get_eth1_chain();

            assert_eq!(
                eth1_chain.use_dummy_backend, false,
                "test should not use dummy backend"
            );

            let state: BeaconState<E> = BeaconState::new(0, get_eth1_data(0), &spec);

            let a = eth1_chain
                .eth1_data_for_block_production(&state, &spec)
                .expect("should produce default eth1 data vote");
            assert_eq!(
                a, state.eth1_data,
                "default vote should be same as state.eth1_data"
            );
        }

        #[test]
        fn default_vote() {
            let spec = &E::default_spec();
            let slots_per_eth1_voting_period = <E as EthSpec>::SlotsPerEth1VotingPeriod::to_u64();
            let eth1_follow_distance = spec.eth1_follow_distance;

            let eth1_chain = get_eth1_chain();

            assert_eq!(
                eth1_chain.use_dummy_backend, false,
                "test should not use dummy backend"
            );

            let mut state: BeaconState<E> = BeaconState::new(0, get_eth1_data(0), &spec);

            state.slot = Slot::from(slots_per_eth1_voting_period * 10);
            let follow_distance_seconds = eth1_follow_distance * spec.seconds_per_eth1_block;
            let voting_period_start = get_voting_period_start_seconds(&state, &spec);
            let start_eth1_block = voting_period_start - follow_distance_seconds * 2;
            let end_eth1_block = voting_period_start - follow_distance_seconds;

<<<<<<< HEAD
            // Populate blocks cache with candidate eth1 blocks
            let blocks = (start_eth1_block..end_eth1_block)
                .map(|i| get_eth1_block(i, i))
                .collect::<Vec<_>>();
=======
            // Add 50% of the votes so a lookup is required.
            for _ in 0..=period / 2 {
                state
                    .eth1_data_votes
                    .push(random_eth1_data())
                    .expect("should push eth1 vote");
            }
>>>>>>> f267bf2a

            blocks.iter().for_each(|block| {
                eth1_chain
                    .backend
                    .core
                    .blocks()
                    .write()
                    .insert_root_or_child(block.clone())
                    .expect("should add blocks to cache");
            });
            let vote = eth1_chain
                .eth1_data_for_block_production(&state, &spec)
                .expect("should produce default eth1 data vote");

            assert_eq!(
<<<<<<< HEAD
                vote,
                blocks
                    .last()
                    .expect("should have blocks")
                    .clone()
                    .eth1_data()
                    .expect("should have valid eth1 data"),
                "default vote must correspond to last block in candidate blocks"
            )
=======
                eth1_block_hash_at_start_of_voting_period(store, &state),
                Ok(state.eth1_data.block_hash),
                "should return the states eth1 data in the first half of the period"
            );
        }

        #[test]
        fn with_store_lookup() {
            let spec = &E::default_spec();
            let store = Arc::new(MemoryStore::open());

            let period = <E as EthSpec>::SlotsPerEth1VotingPeriod::to_u64();

            let mut state: BeaconState<E> = BeaconState::new(0, get_eth1_data(0), spec);
            let mut prev_state = state.clone();

            state.slot = Slot::new(period / 2);

            // Add 50% of the votes so a lookup is required.
            for _ in 0..=period / 2 {
                state
                    .eth1_data_votes
                    .push(random_eth1_data())
                    .expect("should push eth1 vote");
            }

            let expected_root = Hash256::from_low_u64_be(42);

            prev_state.eth1_data.block_hash = expected_root;

            assert!(
                prev_state.eth1_data != state.eth1_data,
                "test requires state eth1_data are different"
            );

            store
                .put_state(
                    &state
                        .get_state_root(Slot::new(0))
                        .expect("should find state root"),
                    &prev_state,
                )
                .expect("should store state");

            assert_eq!(
                eth1_block_hash_at_start_of_voting_period(store, &state),
                Ok(expected_root),
                "should return the eth1_data from the previous state"
            );
>>>>>>> f267bf2a
        }
    }

    mod eth1_data_sets {
        use super::*;

        #[test]
        fn empty_cache() {
            let spec = &E::default_spec();
            let state: BeaconState<E> = BeaconState::new(0, get_eth1_data(0), spec);

            let blocks = vec![];

            assert_eq!(
                get_votes_to_consider(
                    blocks.iter(),
                    get_voting_period_start_seconds(&state, spec),
                    &spec,
                ),
                HashMap::new()
            );
        }

        #[test]
        fn ideal_scenario() {
            let spec = E::default_spec();

            let slots_per_eth1_voting_period = <E as EthSpec>::SlotsPerEth1VotingPeriod::to_u64();
            let eth1_follow_distance = spec.eth1_follow_distance;

            let mut state: BeaconState<E> = BeaconState::new(0, get_eth1_data(0), &spec);
            state.genesis_time = 0;
            state.slot = Slot::from(slots_per_eth1_voting_period * 10);

            let follow_distance_seconds = eth1_follow_distance * spec.seconds_per_eth1_block;
            let voting_period_start = get_voting_period_start_seconds(&state, &spec);
            let start_eth1_block = voting_period_start - follow_distance_seconds * 2;
            let end_eth1_block = voting_period_start - follow_distance_seconds;
            let blocks = (start_eth1_block..end_eth1_block)
                .map(|i| get_eth1_block(i, i))
                .collect::<Vec<_>>();

            let votes_to_consider =
                get_votes_to_consider(blocks.iter(), voting_period_start, &spec);
            assert_eq!(
                votes_to_consider.len() as u64,
                end_eth1_block - start_eth1_block,
                "all produced eth1 blocks should be in votes to consider"
            );

            (start_eth1_block..end_eth1_block)
                .map(|i| get_eth1_block(i, i))
                .for_each(|eth1_block| {
                    assert_eq!(
                        eth1_block.number,
                        *votes_to_consider
                            .get(&eth1_block.clone().eth1_data().unwrap())
<<<<<<< HEAD
                            .expect("votes_to_consider should have expected block numbers")
=======
                            .expect("all_eth1_data should have expected block")
                    )
                });

            (eth1_follow_distance + 1..=eth1_follow_distance * 2)
                .map(|i| get_eth1_block(i, i))
                .for_each(|eth1_block| {
                    assert_eq!(
                        eth1_block.number,
                        *new_eth1_data
                            .get(&eth1_block.clone().eth1_data().unwrap())
                            .unwrap_or_else(|| panic!(
                                "new_eth1_data should have expected block #{}",
                                eth1_block.number
                            ))
>>>>>>> f267bf2a
                    )
                });
        }
    }

    mod collect_valid_votes {
        use super::*;

        fn get_eth1_data_vec(n: u64, block_number_offset: u64) -> Vec<(Eth1Data, BlockNumber)> {
            (0..n)
                .map(|i| (get_eth1_data(i), i + block_number_offset))
                .collect()
        }

        macro_rules! assert_votes {
            ($votes: expr, $expected: expr, $text: expr) => {
                let expected: Vec<(Eth1Data, BlockNumber)> = $expected;
                assert_eq!(
                    $votes.len(),
                    expected.len(),
                    "map should have the same number of elements"
                );
                expected.iter().for_each(|(eth1_data, block_number)| {
                    $votes
                        .get(&(eth1_data.clone(), *block_number))
                        .expect("should contain eth1 data");
                })
            };
        }

        #[test]
        fn no_votes_in_state() {
            let slots = <E as EthSpec>::SlotsPerEth1VotingPeriod::to_u64();
            let spec = &E::default_spec();
            let state: BeaconState<E> = BeaconState::new(0, get_eth1_data(0), spec);

            let votes_to_consider = get_eth1_data_vec(slots, 0);

            let votes = collect_valid_votes(
                &state,
<<<<<<< HEAD
                &HashMap::from_iter(votes_to_consider.clone().into_iter()),
=======
                HashMap::from_iter(new_eth1_data.into_iter()),
                HashMap::from_iter(all_eth1_data.into_iter()),
>>>>>>> f267bf2a
            );
            assert_eq!(
                votes.len(),
                0,
                "should not find any votes when state has no votes"
            );
        }

        #[test]
        fn distinct_votes_in_state() {
            let slots = <E as EthSpec>::SlotsPerEth1VotingPeriod::to_u64();
            let spec = &E::default_spec();
            let mut state: BeaconState<E> = BeaconState::new(0, get_eth1_data(0), spec);

            let votes_to_consider = get_eth1_data_vec(slots, 0);

            state.eth1_data_votes = votes_to_consider[0..slots as usize / 4]
                .iter()
                .map(|(eth1_data, _)| eth1_data)
                .cloned()
                .collect::<Vec<_>>()
                .into();

            let votes = collect_valid_votes(
                &state,
<<<<<<< HEAD
                &HashMap::from_iter(votes_to_consider.clone().into_iter()),
=======
                HashMap::from_iter(new_eth1_data.clone().into_iter()),
                HashMap::from_iter(all_eth1_data.into_iter()),
>>>>>>> f267bf2a
            );
            assert_votes!(
                votes,
                votes_to_consider[0..slots as usize / 4].to_vec(),
                "should find as many votes as were in the state"
            );
        }

        #[test]
        fn duplicate_votes_in_state() {
            let slots = <E as EthSpec>::SlotsPerEth1VotingPeriod::to_u64();
            let spec = &E::default_spec();
            let mut state: BeaconState<E> = BeaconState::new(0, get_eth1_data(0), spec);

            let votes_to_consider = get_eth1_data_vec(slots, 0);

            let duplicate_eth1_data = votes_to_consider
                .last()
                .expect("should have some eth1 data")
                .clone();

            state.eth1_data_votes = vec![duplicate_eth1_data.clone(); 4]
                .iter()
                .map(|(eth1_data, _)| eth1_data)
                .cloned()
                .collect::<Vec<_>>()
                .into();

            let votes = collect_valid_votes(
                &state,
<<<<<<< HEAD
                &HashMap::from_iter(votes_to_consider.clone().into_iter()),
=======
                HashMap::from_iter(new_eth1_data.into_iter()),
                HashMap::from_iter(all_eth1_data.into_iter()),
>>>>>>> f267bf2a
            );
            assert_votes!(
                votes,
                // There should only be one value if there's a duplicate
                vec![duplicate_eth1_data.clone()],
                "should find as many votes as were in the state"
            );

            assert_eq!(
                *votes
                    .get(&duplicate_eth1_data)
                    .expect("should contain vote"),
                4,
                "should have four votes"
            );
        }
<<<<<<< HEAD
=======

        #[test]
        fn non_period_tail() {
            let slots = <E as EthSpec>::SlotsPerEth1VotingPeriod::to_u64();
            let spec = &E::default_spec();
            let mut state: BeaconState<E> = BeaconState::new(0, get_eth1_data(0), spec);
            state.slot = Slot::from(<E as EthSpec>::SlotsPerEpoch::to_u64()) * 10;

            let all_eth1_data = get_eth1_data_vec(slots, 0);
            let new_eth1_data = all_eth1_data[slots as usize / 2..].to_vec();

            let non_new_eth1_data = all_eth1_data
                .first()
                .expect("should have some eth1 data")
                .clone();

            state.eth1_data_votes = vec![non_new_eth1_data.0].into();

            let votes = collect_valid_votes(
                &state,
                HashMap::from_iter(new_eth1_data.into_iter()),
                HashMap::from_iter(all_eth1_data.into_iter()),
            );

            assert_votes!(
                votes,
                vec![],
                "should not find votes from all_eth1_data when it is not the period tail"
            );
        }

        #[test]
        fn period_tail() {
            let slots_per_eth1_voting_period = <E as EthSpec>::SlotsPerEth1VotingPeriod::to_u64();

            let slots = <E as EthSpec>::SlotsPerEth1VotingPeriod::to_u64();
            let spec = &E::default_spec();
            let mut state: BeaconState<E> = BeaconState::new(0, get_eth1_data(0), spec);

            state.slot = Slot::from(<E as EthSpec>::SlotsPerEpoch::to_u64()) * 10
                + slots_per_eth1_voting_period.integer_sqrt();

            let all_eth1_data = get_eth1_data_vec(slots, 0);
            let new_eth1_data = all_eth1_data[slots as usize / 2..].to_vec();

            let non_new_eth1_data = all_eth1_data
                .first()
                .expect("should have some eth1 data")
                .clone();

            state.eth1_data_votes = vec![non_new_eth1_data.0.clone()].into();

            let votes = collect_valid_votes(
                &state,
                HashMap::from_iter(new_eth1_data.into_iter()),
                HashMap::from_iter(all_eth1_data.into_iter()),
            );

            assert_votes!(
                votes,
                vec![non_new_eth1_data],
                "should find all_eth1_data votes when it is the period tail"
            );
        }
>>>>>>> f267bf2a
    }

    mod winning_vote {
        use super::*;

        type Vote = ((Eth1Data, u64), u64);

        fn vote(block_number: u64, vote_count: u64) -> Vote {
            (
                (
                    Eth1Data {
                        deposit_root: Hash256::from_low_u64_be(block_number),
                        deposit_count: block_number,
                        block_hash: Hash256::from_low_u64_be(block_number),
                    },
                    block_number,
                ),
                vote_count,
            )
        }

        fn vote_data(vote: &Vote) -> Eth1Data {
            (vote.0).0.clone()
        }

        #[test]
        fn no_votes() {
            let no_votes = vec![vote(0, 0), vote(1, 0), vote(3, 0), vote(2, 0)];

            assert_eq!(
                // Favour the highest block number when there are no votes.
                vote_data(&no_votes[2]),
                find_winning_vote(Eth1DataVoteCount::from_iter(no_votes.into_iter()))
                    .expect("should find winner")
            );
        }

        #[test]
        fn equal_votes() {
            let votes = vec![vote(0, 1), vote(1, 1), vote(3, 1), vote(2, 1)];

            assert_eq!(
                // Favour the highest block number when there are equal votes.
                vote_data(&votes[2]),
                find_winning_vote(Eth1DataVoteCount::from_iter(votes.into_iter()))
                    .expect("should find winner")
            );
        }

        #[test]
        fn some_votes() {
            let votes = vec![vote(0, 0), vote(1, 1), vote(3, 1), vote(2, 2)];

            assert_eq!(
                // Favour the highest vote over the highest block number.
                vote_data(&votes[3]),
                find_winning_vote(Eth1DataVoteCount::from_iter(votes.into_iter()))
                    .expect("should find winner")
            );
        }

        #[test]
        fn tying_votes() {
            let votes = vec![vote(0, 0), vote(1, 1), vote(2, 2), vote(3, 2)];

            assert_eq!(
                // Favour the highest block number for tying votes.
                vote_data(&votes[3]),
                find_winning_vote(Eth1DataVoteCount::from_iter(votes.into_iter()))
                    .expect("should find winner")
            );
        }

        #[test]
        fn all_tying_votes() {
            let votes = vec![vote(3, 42), vote(2, 42), vote(1, 42), vote(0, 42)];

            assert_eq!(
                // Favour the highest block number for tying votes.
                vote_data(&votes[0]),
                find_winning_vote(Eth1DataVoteCount::from_iter(votes.into_iter()))
                    .expect("should find winner")
            );
        }
    }
}<|MERGE_RESOLUTION|>--- conflicted
+++ resolved
@@ -3,14 +3,8 @@
 use eth2_hashing::hash;
 use exit_future::Exit;
 use futures::Future;
-<<<<<<< HEAD
 use slog::{debug, trace, warn, Logger};
-=======
-use integer_sqrt::IntegerSquareRoot;
-use rand::prelude::*;
-use slog::{crit, debug, error, trace, Logger};
 use ssz_derive::{Decode, Encode};
->>>>>>> f267bf2a
 use state_processing::per_block_processing::get_new_eth1_data;
 use std::cmp::Ordering;
 use std::collections::HashMap;
@@ -311,18 +305,10 @@
             // If no votes exist, choose `state.eth1_data` as default vote.
             let default_vote = votes_to_consider
                 .iter()
-<<<<<<< HEAD
                 .max_by(|(_, x), (_, y)| x.cmp(y))
                 .map(|vote| {
                     let vote = vote.0.clone();
                     debug!(
-=======
-                .rev()
-                .skip_while(|eth1_block| eth1_block.timestamp > voting_period_start_seconds)
-                .nth(eth1_follow_distance as usize)
-                .map(|block| {
-                    trace!(
->>>>>>> f267bf2a
                         self.log,
                         "No valid eth1_data votes";
                         "outcome" => "Casting vote corresponding to last candidate eth1 block",
@@ -668,13 +654,8 @@
                     state.eth1_data.deposit_count = i as u64;
 
                     let deposits_for_inclusion = eth1_chain
-<<<<<<< HEAD
                         .deposits_for_block_inclusion(&state, &Eth1Data::default(), spec)
-                        .expect(&format!("should find deposit for {}", i));
-=======
-                        .deposits_for_block_inclusion(&state, &random_eth1_data(), spec)
                         .unwrap_or_else(|_| panic!("should find deposit for {}", i));
->>>>>>> f267bf2a
 
                     let expected_len =
                         std::cmp::min(i - initial_deposit_index, max_deposits as usize);
@@ -749,20 +730,10 @@
             let start_eth1_block = voting_period_start - follow_distance_seconds * 2;
             let end_eth1_block = voting_period_start - follow_distance_seconds;
 
-<<<<<<< HEAD
             // Populate blocks cache with candidate eth1 blocks
             let blocks = (start_eth1_block..end_eth1_block)
                 .map(|i| get_eth1_block(i, i))
                 .collect::<Vec<_>>();
-=======
-            // Add 50% of the votes so a lookup is required.
-            for _ in 0..=period / 2 {
-                state
-                    .eth1_data_votes
-                    .push(random_eth1_data())
-                    .expect("should push eth1 vote");
-            }
->>>>>>> f267bf2a
 
             blocks.iter().for_each(|block| {
                 eth1_chain
@@ -778,7 +749,6 @@
                 .expect("should produce default eth1 data vote");
 
             assert_eq!(
-<<<<<<< HEAD
                 vote,
                 blocks
                     .last()
@@ -787,14 +757,10 @@
                     .eth1_data()
                     .expect("should have valid eth1 data"),
                 "default vote must correspond to last block in candidate blocks"
-            )
-=======
-                eth1_block_hash_at_start_of_voting_period(store, &state),
-                Ok(state.eth1_data.block_hash),
-                "should return the states eth1 data in the first half of the period"
-            );
-        }
-
+            );
+        }
+
+        /* FIXME(sproul): delete? annoying
         #[test]
         fn with_store_lookup() {
             let spec = &E::default_spec();
@@ -811,7 +777,7 @@
             for _ in 0..=period / 2 {
                 state
                     .eth1_data_votes
-                    .push(random_eth1_data())
+                    .push(Eth1Data::default())
                     .expect("should push eth1 vote");
             }
 
@@ -838,8 +804,8 @@
                 Ok(expected_root),
                 "should return the eth1_data from the previous state"
             );
->>>>>>> f267bf2a
-        }
+        }
+        */
     }
 
     mod eth1_data_sets {
@@ -896,25 +862,7 @@
                         eth1_block.number,
                         *votes_to_consider
                             .get(&eth1_block.clone().eth1_data().unwrap())
-<<<<<<< HEAD
                             .expect("votes_to_consider should have expected block numbers")
-=======
-                            .expect("all_eth1_data should have expected block")
-                    )
-                });
-
-            (eth1_follow_distance + 1..=eth1_follow_distance * 2)
-                .map(|i| get_eth1_block(i, i))
-                .for_each(|eth1_block| {
-                    assert_eq!(
-                        eth1_block.number,
-                        *new_eth1_data
-                            .get(&eth1_block.clone().eth1_data().unwrap())
-                            .unwrap_or_else(|| panic!(
-                                "new_eth1_data should have expected block #{}",
-                                eth1_block.number
-                            ))
->>>>>>> f267bf2a
                     )
                 });
         }
@@ -955,12 +903,7 @@
 
             let votes = collect_valid_votes(
                 &state,
-<<<<<<< HEAD
                 &HashMap::from_iter(votes_to_consider.clone().into_iter()),
-=======
-                HashMap::from_iter(new_eth1_data.into_iter()),
-                HashMap::from_iter(all_eth1_data.into_iter()),
->>>>>>> f267bf2a
             );
             assert_eq!(
                 votes.len(),
@@ -986,12 +929,7 @@
 
             let votes = collect_valid_votes(
                 &state,
-<<<<<<< HEAD
                 &HashMap::from_iter(votes_to_consider.clone().into_iter()),
-=======
-                HashMap::from_iter(new_eth1_data.clone().into_iter()),
-                HashMap::from_iter(all_eth1_data.into_iter()),
->>>>>>> f267bf2a
             );
             assert_votes!(
                 votes,
@@ -1022,12 +960,7 @@
 
             let votes = collect_valid_votes(
                 &state,
-<<<<<<< HEAD
                 &HashMap::from_iter(votes_to_consider.clone().into_iter()),
-=======
-                HashMap::from_iter(new_eth1_data.into_iter()),
-                HashMap::from_iter(all_eth1_data.into_iter()),
->>>>>>> f267bf2a
             );
             assert_votes!(
                 votes,
@@ -1044,73 +977,6 @@
                 "should have four votes"
             );
         }
-<<<<<<< HEAD
-=======
-
-        #[test]
-        fn non_period_tail() {
-            let slots = <E as EthSpec>::SlotsPerEth1VotingPeriod::to_u64();
-            let spec = &E::default_spec();
-            let mut state: BeaconState<E> = BeaconState::new(0, get_eth1_data(0), spec);
-            state.slot = Slot::from(<E as EthSpec>::SlotsPerEpoch::to_u64()) * 10;
-
-            let all_eth1_data = get_eth1_data_vec(slots, 0);
-            let new_eth1_data = all_eth1_data[slots as usize / 2..].to_vec();
-
-            let non_new_eth1_data = all_eth1_data
-                .first()
-                .expect("should have some eth1 data")
-                .clone();
-
-            state.eth1_data_votes = vec![non_new_eth1_data.0].into();
-
-            let votes = collect_valid_votes(
-                &state,
-                HashMap::from_iter(new_eth1_data.into_iter()),
-                HashMap::from_iter(all_eth1_data.into_iter()),
-            );
-
-            assert_votes!(
-                votes,
-                vec![],
-                "should not find votes from all_eth1_data when it is not the period tail"
-            );
-        }
-
-        #[test]
-        fn period_tail() {
-            let slots_per_eth1_voting_period = <E as EthSpec>::SlotsPerEth1VotingPeriod::to_u64();
-
-            let slots = <E as EthSpec>::SlotsPerEth1VotingPeriod::to_u64();
-            let spec = &E::default_spec();
-            let mut state: BeaconState<E> = BeaconState::new(0, get_eth1_data(0), spec);
-
-            state.slot = Slot::from(<E as EthSpec>::SlotsPerEpoch::to_u64()) * 10
-                + slots_per_eth1_voting_period.integer_sqrt();
-
-            let all_eth1_data = get_eth1_data_vec(slots, 0);
-            let new_eth1_data = all_eth1_data[slots as usize / 2..].to_vec();
-
-            let non_new_eth1_data = all_eth1_data
-                .first()
-                .expect("should have some eth1 data")
-                .clone();
-
-            state.eth1_data_votes = vec![non_new_eth1_data.0.clone()].into();
-
-            let votes = collect_valid_votes(
-                &state,
-                HashMap::from_iter(new_eth1_data.into_iter()),
-                HashMap::from_iter(all_eth1_data.into_iter()),
-            );
-
-            assert_votes!(
-                votes,
-                vec![non_new_eth1_data],
-                "should find all_eth1_data votes when it is the period tail"
-            );
-        }
->>>>>>> f267bf2a
     }
 
     mod winning_vote {
