--- conflicted
+++ resolved
@@ -5,11 +5,6 @@
 pub use lighthouse_metrics::*;
 use slot_clock::SlotClock;
 use types::{BeaconState, Epoch, EthSpec, Hash256, Slot};
-
-<<<<<<< HEAD
-=======
-/// The maximum time to wait for the snapshot cache lock during a metrics scrape.
-const SNAPSHOT_CACHE_TIMEOUT: Duration = Duration::from_millis(100);
 
 // Attestation simulator metrics
 pub const VALIDATOR_MONITOR_ATTESTATION_SIMULATOR_HEAD_ATTESTER_HIT_TOTAL: &str =
@@ -25,7 +20,6 @@
 pub const VALIDATOR_MONITOR_ATTESTATION_SIMULATOR_SOURCE_ATTESTER_MISS_TOTAL: &str =
     "validator_monitor_attestation_simulator_source_attester_miss_total";
 
->>>>>>> 2e8e1606
 lazy_static! {
     /*
      * Block Processing
