--- conflicted
+++ resolved
@@ -465,14 +465,11 @@
     pub slasher: Option<Arc<Slasher<T::EthSpec>>>,
     /// Provides monitoring of a set of explicitly defined validators.
     pub validator_monitor: RwLock<ValidatorMonitor<T::EthSpec>>,
-<<<<<<< HEAD
+    /// The slot at which blocks are downloaded back to.
+    pub genesis_backfill_slot: Slot,
     pub proposal_blob_cache: BlobCache<T::EthSpec>,
     pub data_availability_checker: DataAvailabilityChecker<T>,
     pub kzg: Option<Arc<Kzg>>,
-=======
-    /// The slot at which blocks are downloaded back to.
-    pub genesis_backfill_slot: Slot,
->>>>>>> c547a11b
 }
 
 type BeaconBlockAndState<T, Payload> = (BeaconBlock<T, Payload>, BeaconState<T>);
